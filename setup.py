try:
    from setuptools import setup
except ImportError:
    from distutils.core import setup

config = {
    "description": "A package to parse, analyse, and visualize wearable data.",
    "author": "Davide Marzorati",
    "url": "https://github.com/dado93/pywearable",
    "download_url": "https://github.com/dado93/pywearable",
    "author_email": "davide.marzorati.93@gmail.com",
    "version": "0.1",
<<<<<<< HEAD
    "install_requires": ["pandas", "hrv-analysis"],
=======
    "install_requires": ["pandas"],
>>>>>>> 2495d555
    "packages": ["pywearable"],
    "scripts": [],
    "name": "pywearable",
    "python_requires": ">=3.9.0",
}

setup(**config)<|MERGE_RESOLUTION|>--- conflicted
+++ resolved
@@ -10,11 +10,7 @@
     "download_url": "https://github.com/dado93/pywearable",
     "author_email": "davide.marzorati.93@gmail.com",
     "version": "0.1",
-<<<<<<< HEAD
-    "install_requires": ["pandas", "hrv-analysis"],
-=======
     "install_requires": ["pandas"],
->>>>>>> 2495d555
     "packages": ["pywearable"],
     "scripts": [],
     "name": "pywearable",
