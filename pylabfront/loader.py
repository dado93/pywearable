--- conflicted
+++ resolved
@@ -826,9 +826,64 @@
         Returns:
             pd.DataFrame: Dataframe containing Garmin Connect daily summary data.
         """
-<<<<<<< HEAD
         data = self.get_data_from_datetime(participant_id, _LABFRONT_GARMIN_CONNECT_DAILY_SUMMARY_STRING,
                                            start_date, end_date)
+        return data
+    
+    def load_garmin_connect_epoch(self, participant_id, start_date=None, end_date=None):
+        """Load Garmin Connect epoch data.
+
+        This function loads Garmin Connect epoch data from a given
+        participant and within a specified date and time range.
+
+        Args:
+            participant_id (str): Full ID of the participant
+            start_date (datetime, optional): Start date from which data should be retrieved. Defaults to None.
+            end_date (datetime, optional): End date from which data should be retrieved. Defaults to None.
+
+        Returns:
+            pd.DataFrame: Dataframe containing Garmin Connect epoch data.
+        """
+        data = self.get_data_from_datetime(participant_id, _LABFRONT_GARMIN_CONNECT_EPOCH_STRING, 
+                                                start_date, end_date)
+        return data
+
+    def load_todo(self, participant_id, start_date=None, end_date=None, task_name=None):
+        """Load todo data.
+
+        This function loads todo data from a given
+        participant and within a specified date and time range.
+
+        Args:
+            participant_id (str): Full ID of the participant
+            start_date (datetime, optional): Start date from which data should be retrieved. Defaults to None.
+            end_date (datetime, optional): End date from which data should be retrieved. Defaults to None.
+            task_name (str, optional): Name of the todo of interest. Defaults to None.
+
+        Returns:
+            pd.DataFrame: Dataframe containing todo data.
+        """
+        data = self.get_data_from_datetime(participant_id, _LABFRONT_TODO_STRING, 
+                                                start_date, end_date, is_todo=True, task_name=task_name)
+        return data
+
+    def load_questionnaire(self, participant_id, start_date=None, end_date=None, task_name=None):
+        """Load questionnaire data.
+
+        This function loads questionnaire data from a given
+        participant and within a specified date and time range.
+
+        Args:
+            participant_id (str): Full ID of the participant
+            start_date (datetime, optional): Start date from which data should be retrieved. Defaults to None.
+            end_date (datetime, optional): End date from which data should be retrieved. Defaults to None.
+            task_name (str, optional): Name of the questionnaire of interest. Defaults to None.
+
+        Returns:
+            pd.DataFrame: Dataframe containing questionnaire data.
+        """
+        data = self.get_data_from_datetime(participant_id, _LABFRONT_QUESTIONNAIRE_STRING, 
+                                                start_date, end_date, is_questionnaire=True, task_name=task_name)
         return data
 
     def load_hypnogram(self, participant_id, calendar_day, resolution=1):
@@ -914,64 +969,4 @@
             return 3
         else:
             return 1
-=======
-        data = self.get_data_from_datetime(participant_id, _LABFRONT_GARMIN_CONNECT_DAILY_SUMMARY_STRING, 
-                                                start_date, end_date)
-        return data
-    
-    def load_garmin_connect_epoch(self, participant_id, start_date=None, end_date=None):
-        """Load Garmin Connect epoch data.
-
-        This function loads Garmin Connect epoch data from a given
-        participant and within a specified date and time range.
-
-        Args:
-            participant_id (str): Full ID of the participant
-            start_date (datetime, optional): Start date from which data should be retrieved. Defaults to None.
-            end_date (datetime, optional): End date from which data should be retrieved. Defaults to None.
-
-        Returns:
-            pd.DataFrame: Dataframe containing Garmin Connect epoch data.
-        """
-        data = self.get_data_from_datetime(participant_id, _LABFRONT_GARMIN_CONNECT_EPOCH_STRING, 
-                                                start_date, end_date)
-        return data
-
-    def load_todo(self, participant_id, start_date=None, end_date=None, task_name=None):
-        """Load todo data.
-
-        This function loads todo data from a given
-        participant and within a specified date and time range.
-
-        Args:
-            participant_id (str): Full ID of the participant
-            start_date (datetime, optional): Start date from which data should be retrieved. Defaults to None.
-            end_date (datetime, optional): End date from which data should be retrieved. Defaults to None.
-            task_name (str, optional): Name of the todo of interest. Defaults to None.
-
-        Returns:
-            pd.DataFrame: Dataframe containing todo data.
-        """
-        data = self.get_data_from_datetime(participant_id, _LABFRONT_TODO_STRING, 
-                                                start_date, end_date, is_todo=True, task_name=task_name)
-        return data
-
-    def load_questionnaire(self, participant_id, start_date=None, end_date=None, task_name=None):
-        """Load questionnaire data.
-
-        This function loads questionnaire data from a given
-        participant and within a specified date and time range.
-
-        Args:
-            participant_id (str): Full ID of the participant
-            start_date (datetime, optional): Start date from which data should be retrieved. Defaults to None.
-            end_date (datetime, optional): End date from which data should be retrieved. Defaults to None.
-            task_name (str, optional): Name of the questionnaire of interest. Defaults to None.
-
-        Returns:
-            pd.DataFrame: Dataframe containing questionnaire data.
-        """
-        data = self.get_data_from_datetime(participant_id, _LABFRONT_QUESTIONNAIRE_STRING, 
-                                                start_date, end_date, is_questionnaire=True, task_name=task_name)
-        return data
->>>>>>> 0286a3a3
+        