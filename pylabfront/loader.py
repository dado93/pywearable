"""
This module contains all the functions related to handling of data from Labfront.
"""
import datetime
import os
from pathlib import Path

import pandas as pd

import pylabfront.utils as utils

# Labfront-specific constants
_LABFRONT_ID_LENGHT = 37
_LABFRONT_FIRST_SAMPLE_UNIX_TIMESTAMP_IN_MS_KEY = "firstSampleUnixTimestampInMs"
_LABFRONT_LAST_SAMPLE_UNIX_TIMESTAMP_IN_MS_KEY = "lastSampleUnixTimestampInMs"
_LABFRONT_ISO_DATE_KEY = "isoDate"
_LABFRONT_CSV_STATS_SKIP_ROWS = 3
_LABFRONT_QUESTIONNAIRE_STRING = "questionnaire"
_LABFRONT_TODO_STRING = "todo"
_LABFRONT_GARMIN_CONNECT_TIMEZONEOFFSET_MS_KEY = "timezoneOffsetInMs"
_LABFRONT_GARMIN_DEVICE_TIMEZONEOFFSET_MS_KEY = "timezone"
_LABFRONT_UNIXTIMESTAMP_MS_KEY = "unixTimestampInMs"
_LABFRONT_TODO_NAME_KEY = "todoName"
_LABFRONT_QUESTIONNAIRE_NAME_KEY = "questionnaireName"

###################################################
# Garmin Connect metrics - Labfront folder names  #
###################################################
_LABFRONT_GARMIN_CONNECT_STRING = "garmin-connect"
_LABFRONT_GARMIN_CONNECT_BODY_COMPOSITION_STRING = (
    _LABFRONT_GARMIN_CONNECT_STRING + "-body-composition"
)
_LABFRONT_GARMIN_CONNECT_HEART_RATE_STRING = (
    _LABFRONT_GARMIN_CONNECT_STRING + "-daily-heart-rate"
)
_LABFRONT_GARMIN_CONNECT_DAILY_SUMMARY_STRING = (
    _LABFRONT_GARMIN_CONNECT_STRING + "-daily-summary"
)
_LABFRONT_GARMIN_CONNECT_DAILY_PULSE_OX_STRING = (
    _LABFRONT_GARMIN_CONNECT_STRING + "-pulse-ox"
)
_LABFRONT_GARMIN_CONNECT_SLEEP_PULSE_OX_STRING = (
    _LABFRONT_GARMIN_CONNECT_STRING + "-sleep-pulse-ox"
)
_LABFRONT_GARMIN_CONNECT_DAILY_RESPIRATION_STRING = (
    _LABFRONT_GARMIN_CONNECT_STRING + "-respiration"
)
_LABFRONT_GARMIN_CONNECT_SLEEP_RESPIRATION_STRING = (
    _LABFRONT_GARMIN_CONNECT_STRING + "-sleep-respiration"
)
_LABFRONT_GARMIN_CONNECT_SLEEP_STAGE_STRING = (
    _LABFRONT_GARMIN_CONNECT_STRING + "-sleep-stage"
)
_LABFRONT_GARMIN_CONNECT_SLEEP_SUMMARY_STRING = (
    _LABFRONT_GARMIN_CONNECT_STRING + "-sleep-summary"
)
_LABFRONT_GARMIN_CONNECT_EPOCH_STRING = _LABFRONT_GARMIN_CONNECT_STRING + "-epoch"
_LABFRONT_GARMIN_CONNECT_STRESS_STRING = _LABFRONT_GARMIN_CONNECT_STRING + "-stress"

###################################################
#  Garmin Connect metrics - Labfront csv columns  #
###################################################
_LABFRONT_SPO2_COLUMN = "spo2"
_LABFRONT_RESPIRATION_COLUMN = "breathsPerMinute"
_LABFRONT_GARMIN_CONNECT_SLEEP_SUMMARY_CALENDAR_DATA_COL = "calendarDate"
_LABFRONT_GARMIN_CONNECT_SLEEP_SUMMARY_SLEEP_DURATION_IN_MS_COL = "durationInMs"
_LABFRONT_GARMIN_CONNECT_SLEEP_SUMMARY_SLEEP_STAGE_COL = "type"

# Garmin device metrics - Labfront folder names
_LABFRONT_GARMIN_DEVICE_STRING = "garmin-device"
_LABFRONT_GARMIN_DEVICE_BBI_STRING = _LABFRONT_GARMIN_DEVICE_STRING + "-bbi"
_LABFRONT_GARMIN_DEVICE_HEART_RATE_STRING = (
    _LABFRONT_GARMIN_DEVICE_STRING + "-heart-rate"
)
_LABFRONT_GARMIN_DEVICE_PULSE_OX_STRING = _LABFRONT_GARMIN_DEVICE_STRING + "-pulse-ox"
_LABFRONT_GARMIN_DEVICE_RESPIRATION_STRING = (
    _LABFRONT_GARMIN_DEVICE_STRING + "-respiration"
)
_LABFRONT_GARMIN_DEVICE_STEP_STRING = _LABFRONT_GARMIN_DEVICE_STRING + "-step"
_LABFRONT_GARMIN_DEVICE_STRESS_STRING = _LABFRONT_GARMIN_DEVICE_STRING + "-stress"


class Loader:
    def __init__(self, data_path):
        pass

    def load_respiration_data(self, user_id, start_date, end_date):
        pass

    def load_sleep_stages(self, user_id, start_date, end_date):
        pass

    pass


class LabfrontLoader(Loader):
    """This class is required to manage all the loading operations of
    Labfront data.

    Args:
        data_path (str): Path to folder containing Labfront data.
    """

    def __init__(self, data_path):
        """Constructor method"""
        self.set_path(data_path)
        self.date_column = _LABFRONT_ISO_DATE_KEY
        self.respiration_column = _LABFRONT_RESPIRATION_COLUMN

    def set_path(self, data_path):
        """Set path of Labfront data.

        Args:
            data_path (str): Path to folder containing Labfront data.
        """
        if not isinstance(data_path, Path):
            data_path = Path(data_path)
        self.data_path = data_path
        self.ids, self.labfront_ids = self.get_ids()
        self.ids_dict = self.get_ids(return_dict=True)
        self.ids_list = self.get_participant_list()
        self.data_dictionary = self.get_time_dictionary()
        self.tasks_dict = self.get_available_questionnaires(
            return_dict=True
        ) | self.get_available_todos(return_dict=True)

    def get_user_ids(self):
        return self.ids

    def get_labfront_ids(self):
        return self.labfront_ids

    def get_ids(self, return_dict=False):
        """Get participant IDs from folder with data.

        Args:
            folder (str): Path to folder containing data from participants.
            return_dict (bool): Whether to return a dictionary or two lists. Defaults to False.

        Returns:
            list: IDs of participants (set by study coordinator)
            list: Labfront IDs of participants
        """
        # Get the names of the folder in root_folder
        folder_names = os.listdir(self.data_path)
        ids = []
        labfront_ids = []
        for folder_name in folder_names:
            # Check that we have a folder
            if os.path.isdir(os.path.join(self.data_path, folder_name)):
                labfront_id = folder_name[-_LABFRONT_ID_LENGHT + 1 :]
                labfront_ids.append(labfront_id)
                id = folder_name[: (len(folder_name) - _LABFRONT_ID_LENGHT)]
                ids.append(id)
        if return_dict:
            return dict(zip(ids, labfront_ids))
        return ids, labfront_ids

    def get_participant_list(self):
        """Get list of participants in "[user_id]_[labfront_id]" format.

        Returns:
            list: List of participants IDs
        """
        participant_ids = [
            k + "_" + v for k, v in self.get_ids(return_dict=True).items()
        ]
        return participant_ids

    def get_available_questionnaires(self, participant_ids="all", return_dict=False):
        """Get the list of available questionnaires.

        Args:
            participant_ids (list):  IDs of participants. Defaults to "all".
            return_dict (bool): Whether to return a dictionary of the name of the questionnaires
            and their full ids, or simply a sorted list of the available questionnaires. Defaults to False.

        Returns:
            list: alphabetically sorted names of the questionnaires for the participant(s).
        """
        if not self.data_path.exists():
            raise FileNotFoundError

        questionnaires = set()
        questionnaires_dict = {}

        participant_ids = utils.get_user_ids(self, participant_ids)

        for participant_id in participant_ids:
            participant_id = self.get_full_id(participant_id)
            participant_path = (
                self.data_path / participant_id / _LABFRONT_QUESTIONNAIRE_STRING
            )
            if participant_path.exists():
                participant_questionnaires = set(os.listdir(str(participant_path)))
                if return_dict:
                    # for every new questionnaire
                    for questionnaire in participant_questionnaires - questionnaires:
                        # get its name
                        questionnaire_name = pd.read_csv(
                            list((participant_path / questionnaire).iterdir())[0],
                            nrows=1,
                            skiprows=_LABFRONT_CSV_STATS_SKIP_ROWS,
                        )[_LABFRONT_QUESTIONNAIRE_NAME_KEY][0]
                        questionnaires_dict[questionnaire_name.lower()] = questionnaire
                questionnaires |= participant_questionnaires

        if return_dict:
            return questionnaires_dict
        else:
            return sorted(list(questionnaires))

    def get_available_todos(self, participant_ids="all", return_dict=False):
        """Get the lit of available todos.

        Args:
            participant_ids (list):  IDs of participants. Defaults to "all".
            return_dict (bool): Whether to return a dictionary of the name of the todos
            and their full ids, or simply a sorted list of the available todos. Defaults to False.

        Returns:
            list: alphabetically sorted names of the todos for the participant(s).
        """

        if not self.data_path.exists():
            raise FileNotFoundError

        todos = set()
        todos_dict = {}

        participant_ids = utils.get_user_ids(self,participant_ids)

        for participant_id in participant_ids:
            participant_id = self.get_full_id(participant_id)
            participant_path = self.data_path / participant_id / _LABFRONT_TODO_STRING
            if participant_path.exists():
                participant_todos = set(os.listdir(str(participant_path)))
                if return_dict:
                    # for every new todo
                    for todo in participant_todos - todos:
                        # get its name
                        todo_name = pd.read_csv(
                            list((participant_path / todo).iterdir())[0],
                            nrows=1,
                            skiprows=_LABFRONT_CSV_STATS_SKIP_ROWS,
                        )[_LABFRONT_TODO_NAME_KEY][0]
                        todos_dict[todo_name.lower()] = todo
                todos |= participant_todos

        if return_dict:
            return todos_dict
        else:
            return sorted(list(todos))

    def get_time_dictionary(self):
        """Create a dictionary with start and end times for all files.

        This function creates and returns a dictionary with start and
        end unix times for all the files that are present in data folder.
        This is useful to easily determine, based on an
        input time and date, which files need to be loaded.

        Returns:
            dict: Dictionary with start and end times for all files.
        """

        if not self.data_path.exists():
            raise FileNotFoundError
        participant_dict = {}
        for participant_folder in self.data_path.iterdir():
            # For each participant
            participant_dict[participant_folder.name] = {}
            if participant_folder.is_dir():
                for participant_metric_folder in participant_folder.iterdir():
                    # For each metric
                    if participant_metric_folder.is_dir():
                        participant_dict[participant_folder.name][
                            participant_metric_folder.name
                        ] = {}
                        # If it is a folder, then we need to read the csv files and get first and last unix times, and min sample rate
                        for metric_data in participant_metric_folder.iterdir():
                            # For each csv folder/file
                            if metric_data.is_file() and str(metric_data).endswith(
                                "csv"
                            ):
                                # If it is a file
                                first_ts, last_ts = self.get_labfront_file_time_stats(
                                    metric_data
                                )
                                participant_dict[participant_folder.name][
                                    participant_metric_folder.name
                                ][metric_data.name] = {
                                    _LABFRONT_FIRST_SAMPLE_UNIX_TIMESTAMP_IN_MS_KEY: first_ts,
                                    _LABFRONT_LAST_SAMPLE_UNIX_TIMESTAMP_IN_MS_KEY: last_ts,
                                }
                            else:
                                if not metric_data.is_dir():
                                    continue
                                # For each questionnaire/task folder
                                participant_dict[participant_folder.name][
                                    participant_metric_folder.name
                                ][metric_data.name] = {}
                                for csv_file in metric_data.iterdir():
                                    if csv_file.is_file() and str(csv_file).endswith(
                                        "csv"
                                    ):
                                        # If it is a file
                                        (
                                            first_ts,
                                            last_ts,
                                        ) = self.get_labfront_file_time_stats(csv_file)
                                        participant_dict[participant_folder.name][
                                            participant_metric_folder.name
                                        ][metric_data.name][csv_file.name] = {
                                            _LABFRONT_FIRST_SAMPLE_UNIX_TIMESTAMP_IN_MS_KEY: first_ts,
                                            _LABFRONT_LAST_SAMPLE_UNIX_TIMESTAMP_IN_MS_KEY: last_ts,
                                        }
        return participant_dict

    def get_labfront_file_time_stats(self, path_to_file):
        """Get time statistics from Labfront csv file.

        Args:
            path_to_file (str): Path to the file from which stats have to be extracted

        Returns:
            int: First unix timestamp of data in csv file
            int: Last unix timestamp of data in csv file
        """

        # Get first and last unix timestamps from header
        header = pd.read_csv(
            path_to_file, nrows=1, skiprows=_LABFRONT_CSV_STATS_SKIP_ROWS
        )
        first_unix_timestamp = header[
            _LABFRONT_FIRST_SAMPLE_UNIX_TIMESTAMP_IN_MS_KEY
        ].iloc[0]
        last_unix_timestamp = header[
            _LABFRONT_LAST_SAMPLE_UNIX_TIMESTAMP_IN_MS_KEY
        ].iloc[0]

        return first_unix_timestamp, last_unix_timestamp

    def get_files_timerange(
        self,
        participant_id,
        metric,
        start_date,
        end_date,
        is_questionnaire=False,
        is_todo=False,
        task_name=None,
    ):
        """Get files containing daily data from within a given time range.

        This function retrieves the files that contain data in a given time range. By setting start
        and end times to the time range of interest, this function returns all the files that
        contain data within this time range. This function is based on unix timestamps, thus it
        does not take into account timezones. In order to find the files containing data within
        the timerange, 12 hours are removed (added) from the start_date (end_date).

        Args:
            participant_id (str): Unique participant identifier, set by study coordinator.
            metric (str): Metric of interest
            start_date (datetime): Start date and time of interest
            end_date (datetime): End date and time of interest
            is_questionnaire (bool, optional): Metric of interest is a questionnaire. Defaults to False.
            is_todo (bool, optional): Metric of interest is a todo. Defaults to False.
            task_name (str, optional): Name of the questionnaire or of the todo. Defaults to None.

        Raises:
            ValueError: _description_

        Returns:
            list: Array with files that are closest to the requested datetime.
        """
        if is_questionnaire and is_todo:
            with ValueError as e:
                raise e + "Select only questionnaire or todo."
        if (is_questionnaire or is_todo) and (task_name is None):
            with ValueError as e:
                raise e + "Please specify name of questionnaire or of todo."

        if participant_id not in self.ids:
            return []

        # Get full participant_id (user + labfront)
        participant_id = self.get_full_id(participant_id)

        if metric not in self.data_dictionary[participant_id].keys():
            return []

        if is_questionnaire or is_todo:
            if task_name not in self.data_dictionary[participant_id][metric].keys():
                return []
            temp_dict = self.data_dictionary[participant_id][metric][task_name]
        else:
            temp_dict = self.data_dictionary[participant_id][metric]
        # Convert dictionary to a pandas dataframe, so that we can sort it
        temp_pd = pd.DataFrame.from_dict(temp_dict, orient="index").sort_values(
            by=_LABFRONT_FIRST_SAMPLE_UNIX_TIMESTAMP_IN_MS_KEY
        )
        if (start_date is None) and (end_date is None):
            return list(temp_pd.index)
        # Convert date to unix format: YYYY/MM/DD
        # First, make sure that we have a datetime
        if not isinstance(start_date, datetime.datetime):
            start_dt = datetime.datetime.strptime(start_date, "%Y/%m/%d")
        else:
            start_dt = start_date
        if not isinstance(end_date, datetime.datetime):
            end_dt = datetime.datetime.strptime(end_date, "%Y/%m/%d")
        else:
            end_dt = end_date

        # Then, convert it to UNIX timestamp
        start_dt_timestamp = (start_dt - datetime.timedelta(hours=12)).timestamp()
        end_dt_timestamp = (end_dt + datetime.timedelta(hours=12)).timestamp()
        # Compute difference with first and last columns
        temp_pd["min_diff"] = (
            temp_pd[_LABFRONT_FIRST_SAMPLE_UNIX_TIMESTAMP_IN_MS_KEY]
            - start_dt_timestamp
        )
        temp_pd["max_diff"] = (
            temp_pd[_LABFRONT_LAST_SAMPLE_UNIX_TIMESTAMP_IN_MS_KEY] - end_dt_timestamp
        )

        # For the first time stamp, let's check if we have some files that start before date
        temp_pd_min = temp_pd[temp_pd["min_diff"] < 0]
        if len(temp_pd_min) > 0:
            min_row = temp_pd_min["min_diff"].idxmin()
        else:
            min_row = temp_pd["min_diff"].idxmin()

        # For last time stamp, let's check if we have some files that start after date
        temp_pd_max = temp_pd[temp_pd["max_diff"] > 0]
        # Find rows with lowest difference
        if len(temp_pd_max) > 0:
            max_row = temp_pd_max["max_diff"].idxmin()
        else:
            max_row = temp_pd["max_diff"].idxmin()

        return list(temp_pd.loc[min_row:max_row].index)

    def get_data_from_datetime(
        self,
        participant_id,
        metric,
        start_date=None,
        end_date=None,
        is_questionnaire=False,
        is_todo=False,
        task_name=None,
    ):
        """Load data from a given participant in a given time frame.

        This function allows to load data of a given metric from a specified participant
        only within a given timeframe. If start_date and end_date are set to None, then
        all data are returned.

        Args:
            participant_id (str): Unique participant identifier, set by study coordinator.
            metric (str): Metric of interest
            start_date (datetime): Start date and time of interest. Defaults to None.
            end_date (datetime): End date and time of interest. Defaults to None.
            is_questionnaire (bool, optional): Metric of interest is a questionnaire. Defaults to False.
            is_todo (bool, optional): Metric of interest is a todo. Defaults to False.
            task_name (str, optional): Name of the questionnaire or of the todo. Defaults to None.

        Raises:
            ValueError: Not possible to load from both questionnaires and todos at the same time.
            ValueError: No name specified for questionnaire or todo.
            ValueError: The ID of the participant was not found among available IDs.

        Returns:
            pd.DataFrame: Dataframe with the data.
        """

        if is_questionnaire and is_todo:
            raise ValueError("Select only questionnaire or todo.")
        if (is_questionnaire or is_todo) and (task_name is None):
            raise ValueError("Specify name of questionnaire or of todo.")
        if is_questionnaire or is_todo:
            task_name = self.get_task_full_id(task_name.lower())

        if participant_id not in self.ids:
            raise ValueError(f"participant_id {participant_id} not found.")

        files = self.get_files_timerange(
            participant_id,
            metric,
            start_date,
            end_date,
            is_questionnaire,
            is_todo,
            task_name,
        )

        # Get full participant_id (user + labfront)
        participant_id = self.get_full_id(participant_id)

        if len(files) == 0:
            return pd.DataFrame()
        if is_questionnaire:
            path_to_folder = (
                self.data_path
                / participant_id
                / _LABFRONT_QUESTIONNAIRE_STRING
                / task_name
            )
        elif is_todo:
            path_to_folder = (
                self.data_path / participant_id / _LABFRONT_TODO_STRING / task_name
            )
        else:
            path_to_folder = self.data_path / participant_id / metric

        n_rows_to_skip = self.get_header_length(path_to_folder / files[0])
        if is_questionnaire:
            n_rows_to_skip += self.get_key_length(path_to_folder / files[0]) + 1
        # Load data from first file
        data = pd.read_csv(path_to_folder / files[0], skiprows=n_rows_to_skip)
        for f in files[1:]:
            tmp = pd.read_csv(path_to_folder / f, skiprows=n_rows_to_skip)
            if _LABFRONT_GARMIN_CONNECT_STRING in metric:
                tmp = tmp.drop(
                    [
                        _LABFRONT_GARMIN_CONNECT_TIMEZONEOFFSET_MS_KEY,
                        _LABFRONT_UNIXTIMESTAMP_MS_KEY,
                    ],
                    axis=1,
                )
            data = pd.concat([data, tmp], ignore_index=True)
        if _LABFRONT_GARMIN_CONNECT_STRING in metric:
            # Convert to datetime according to isoformat
            data[_LABFRONT_ISO_DATE_KEY] = (
                data[_LABFRONT_UNIXTIMESTAMP_MS_KEY]
                + data[_LABFRONT_GARMIN_CONNECT_TIMEZONEOFFSET_MS_KEY]
            )
            data[_LABFRONT_ISO_DATE_KEY] = pd.to_datetime(
                data[_LABFRONT_ISO_DATE_KEY], unit="ms", utc=True
            )
            data[_LABFRONT_ISO_DATE_KEY] = data[_LABFRONT_ISO_DATE_KEY].dt.tz_localize(
                None
            )
        else:
            # Convert unix time stamp
            data[_LABFRONT_ISO_DATE_KEY] = pd.to_datetime(
                data[_LABFRONT_UNIXTIMESTAMP_MS_KEY], unit="ms", utc=True
            )
            data[_LABFRONT_ISO_DATE_KEY] = data.groupby(
                _LABFRONT_GARMIN_DEVICE_TIMEZONEOFFSET_MS_KEY, group_keys=False
            )[_LABFRONT_ISO_DATE_KEY].apply(
                lambda x: x.dt.tz_convert(x.name).dt.tz_localize(tz=None)
            )
        # Get data only from given start and end dates
        if (start_date is None) and (not end_date is None):
            return data[(data[_LABFRONT_ISO_DATE_KEY] <= end_date)].reset_index(
                drop=True
            )
        elif (not start_date is None) and (end_date is None):
            return data[(data[_LABFRONT_ISO_DATE_KEY] >= start_date)].reset_index(
                drop=True
            )
        elif (not start_date is None) and (not end_date is None):
            return data[
                (data[_LABFRONT_ISO_DATE_KEY] >= start_date)
                & (data[_LABFRONT_ISO_DATE_KEY] <= end_date)
            ].reset_index(drop=True)
        else:
            return data.reset_index(drop=True)

    def get_header_length(self, file_path):
        """Get header length of Labfront csv file.

        Args:
            file_path (str): Path to csv file.
        """
        # Read first line of file
        with open(file_path, "r") as f:
            line = f.readline().split(",")
        header_length = int(line[1])
        return header_length

    def get_key_length(self, file_path):
        """Get key length of Labfront questionnaire csv file.

        Args:
            file_path (str): Path to csv file of the questionnaire.
        """
        with open(file_path, "r") as f:
            while True:
                line = f.readline().split(",")
                if line[0] == "Key Length":
                    break
        key_length = int(line[1])
        return key_length

    def get_available_metrics(self, participant_ids="all"):
        """
        Args:
            participant_ids (list):  IDs of participants. Defaults to "all".

        Returns:
            list: alphabetically sorted names of the metrics for the participant(s).
        """
        metrics = set()

        participant_ids = utils.get_user_ids(self,participant_ids)

        for participant_id in participant_ids:
            participant_id = self.get_full_id(participant_id)
            participant_path = self.data_path / participant_id
            participant_metrics = set(os.listdir(str(participant_path)))
            metrics |= participant_metrics
        return sorted(list(metrics))

    def get_full_id(self, id):
        """Get full participant ID.

        Args:
            id (str): Unique identifier for the participant.

        Returns:
            str: Full participant ID.
        """
        return id + "_" + self.ids_dict[id]

    def get_task_full_id(self, task_id):
        """Get full task ID.

        Args:
            task_id (str): Name of the task (questionnaire or todo).

        Returns:
            str: Full task ID.
        """
        return self.tasks_dict[task_id.lower()]

    def load_garmin_connect_heart_rate(
        self, participant_id, start_date=None, end_date=None
    ):
        """Load Garmin Connect heart rate data.

        This function loads Garmin Connect heart rate data from a given
        participant and within a specified date and time range.

        Args:
            participant_id (str): Full ID of the participant
            start_date (datetime, optional): Start date from which data should be retrieved. Defaults to None.
            end_date (datetime, optional): End date from which data should be retrieved. Defaults to None.

        Returns:
            pd.DataFrame: Dataframe containing Garmin Connect heart rate data.
        """
        data = self.get_data_from_datetime(
            participant_id,
            _LABFRONT_GARMIN_CONNECT_HEART_RATE_STRING,
            start_date,
            end_date,
        )
        return data

    def load_garmin_connect_pulse_ox(
        self, participant_id, start_date=None, end_date=None
    ):
        """Load Garmin Connect pulse ox data.

        This function loads Garmin Connect pulse ox data from a given
        participant and within a specified date and time range. This
        function loads both daily and sleep pulse ox data. The
        resulting data frame contains an additional column named 'sleep',
        equal to 1 for pulse ox data acquired during sleep.

        Args:
            data_path (str): Path to the folder containing Labfront data.
            participant_id (str): Full ID of the participant
            start_date (datetime, optional): Start date from which data should be retrieved. Defaults to None.
            end_date (datetime, optional): End date from which data should be retrieved. Defaults to None.

        Returns:
            pd.DataFrame: Dataframe containing Garmin Connect pulse ox data.
        """
        # We need to load both sleep and daily pulse ox
        daily_data = self.get_data_from_datetime(
            participant_id,
            _LABFRONT_GARMIN_CONNECT_DAILY_PULSE_OX_STRING,
            start_date,
            end_date,
        ).reset_index(drop=True)
        # Add sleep label to sleep pulse ox
        sleep_data = self.get_data_from_datetime(
            participant_id,
            _LABFRONT_GARMIN_CONNECT_SLEEP_PULSE_OX_STRING,
            start_date,
            end_date,
        ).reset_index(drop=True)
        if len(sleep_data) > 0:
            sleep_data.loc[:, "sleep"] = 1
        sleep_data = sleep_data.drop(
            [
                x
                for x in sleep_data.columns
                if (not x in ([_LABFRONT_ISO_DATE_KEY, "sleep"]))
            ],
            axis=1,
        )
        # Merge dataframes
        # We need to merge the dataframes because the daily_data already contain sleep_data
        merged_data = daily_data.merge(
            sleep_data, on=_LABFRONT_ISO_DATE_KEY, how="left"
        )
        merged_data.loc[merged_data.sleep != 1, "sleep"] = 0
        return merged_data

    def load_garmin_connect_respiration(
        self, participant_id, start_date=None, end_date=None
    ):
        """Load Garmin Connect respiratory data.

        This function loads Garmin Connect respiratory data from a given
        participant and within a specified date and time range. This
        function loads both daily and sleep respiratory data. The
        resulting data frame contains an additional column named 'sleep',
        equal to 1 for respiratory data acquired during sleep.

        Args:
            participant_id (str): Full ID of the participant
            start_date (datetime, optional): Start date from which data should be retrieved. Defaults to None.
            end_date (datetime, optional): End date from which data should be retrieved. Defaults to None.

        Returns:
            pd.DataFrame: Dataframe containing Garmin Connect respiration data.
        """
        # We need to load both sleep and daily pulse ox
        daily_data = self.get_data_from_datetime(
            participant_id,
            _LABFRONT_GARMIN_CONNECT_DAILY_RESPIRATION_STRING,
            start_date,
            end_date,
        ).reset_index(drop=True)
        # Add sleep label to sleep pulse ox
        sleep_data = self.get_data_from_datetime(
            participant_id,
            _LABFRONT_GARMIN_CONNECT_SLEEP_RESPIRATION_STRING,
            start_date,
            end_date,
        ).reset_index(drop=True)
        if len(sleep_data) > 0:
            sleep_data.loc[:, "sleep"] = 1
        sleep_data = sleep_data.drop(
            [
                x
                for x in sleep_data.columns
                if (not x in ([_LABFRONT_ISO_DATE_KEY, "sleep"]))
            ],
            axis=1,
        )
        # Merge dataframes
        # We need to merge the dataframes because the daily_data already contain sleep_data
        merged_data = daily_data.merge(
            sleep_data, on=_LABFRONT_ISO_DATE_KEY, how="left"
        )
        merged_data.loc[merged_data.sleep != 1, "sleep"] = 0
        return merged_data

    def load_garmin_connect_sleep_stage(
        self, participant_id, start_date=None, end_date=None
    ):
        """Load Garmin Connect sleep stage data.

        This function loads Garmin Connect sleep stage data from a given
        participant and within a specified date and time range.

        Args:
            participant_id (str): Full ID of the participant
            start_date (datetime, optional): Start date from which data should be retrieved. Defaults to None.
            end_date (datetime, optional): End date from which data should be retrieved. Defaults to None.

        Returns:
            pd.DataFrame: Dataframe containing Garmin Connect sleep stage data.
        """
        data = self.get_data_from_datetime(
            participant_id,
            _LABFRONT_GARMIN_CONNECT_SLEEP_STAGE_STRING,
            start_date,
            end_date,
        )
        return data

    def load_garmin_connect_sleep_summary(
        self, participant_id, start_date=None, end_date=None
    ):
        """Load Garmin Connect sleep summary data.

        This function loads Garmin Connect sleep summary data from a given
        participant and within a specified date and time range.

        Args:
            participant_id (str): Full ID of the participant
            start_date (datetime, optional): Start date from which data should be retrieved. Defaults to None.
            end_date (datetime, optional): End date from which data should be retrieved. Defaults to None.

        Returns:
            pd.DataFrame: Dataframe containing Garmin Connect sleep summary data.
        """
        data = self.get_data_from_datetime(
            participant_id,
            _LABFRONT_GARMIN_CONNECT_SLEEP_SUMMARY_STRING,
            start_date,
            end_date,
        )
        data[_LABFRONT_GARMIN_CONNECT_SLEEP_SUMMARY_CALENDAR_DATA_COL] = pd.to_datetime(
            data[_LABFRONT_GARMIN_CONNECT_SLEEP_SUMMARY_CALENDAR_DATA_COL],
            format="%Y-%m-%d",
        )
        return data

    def load_garmin_connect_stress(
        self, participant_id, start_date=None, end_date=None
    ):
        """Load Garmin Connect stress data.

        This function loads Garmin Connect stress data from a given
        participant and within a specified date and time range.

        Args:
            participant_id (str): Full ID of the participant
            start_date (datetime, optional): Start date from which data should be retrieved. Defaults to None.
            end_date (datetime, optional): End date from which data should be retrieved. Defaults to None.

        Returns:
            pd.DataFrame: Dataframe containing Garmin Connect stress data.
        """
<<<<<<< HEAD
        data = self.get_data_from_datetime(participant_id, _LABFRONT_GARMIN_CONNECT_STRESS_STRING,
                                           start_date, end_date)
=======
        data = self.get_data_from_datetime(
            participant_id,
            _LABFRONT_GARMIN_CONNECT_SLEEP_STAGE_STRING,
            start_date,
            end_date,
        )
        return data

    def load_garmin_connect_stress(
        self, participant_id, start_date=None, end_date=None
    ):
        """Load Garmin Connect stress data.

        This function loads Garmin Connect stress data from a given
        participant and within a specified date and time range.

        Args:
            participant_id (str): Full ID of the participant
            start_date (datetime, optional): Start date from which data should be retrieved. Defaults to None.
            end_date (datetime, optional): End date from which data should be retrieved. Defaults to None.

        Returns:
            pd.DataFrame: Dataframe containing Garmin Connect stress data.
        """
        data = self.get_data_from_datetime(
            participant_id,
            _LABFRONT_GARMIN_CONNECT_SLEEP_STAGE_STRING,
            start_date,
            end_date,
        )
>>>>>>> 9074752c
        return data

    def load_garmin_device_heart_rate(
        self, participant_id, start_date=None, end_date=None
    ):
        """Load Garmin device heart rate data.

        This function loads Garmin device heart rate data from a given
        participant and within a specified date and time range.

        Args:
            participant_id (str): Full ID of the participant
            start_date (datetime, optional): Start date from which data should be retrieved. Defaults to None.
            end_date (datetime, optional): End date from which data should be retrieved. Defaults to None.

        Returns:
            pd.DataFrame: Dataframe containing Garmin device heart rate data.
        """
        data = self.get_data_from_datetime(
            participant_id,
            _LABFRONT_GARMIN_DEVICE_HEART_RATE_STRING,
            start_date,
            end_date,
        )
        return data

    def load_garmin_device_pulse_ox(
        self, participant_id, start_date=None, end_date=None
    ):
        """Load Garmin device pulse ox data.

        This function loads Garmin device pulse ox data from a given
        participant and within a specified date and time range.

        Args:
            participant_id (str): Full ID of the participant
            start_date (datetime, optional): Start date from which data should be retrieved. Defaults to None.
            end_date (datetime, optional): End date from which data should be retrieved. Defaults to None.

        Returns:
            pd.DataFrame: Dataframe containing Garmin device pulse ox data.
        """
        data = self.get_data_from_datetime(
            participant_id,
            _LABFRONT_GARMIN_DEVICE_PULSE_OX_STRING,
            start_date,
            end_date,
        )
        return data

    def load_garmin_device_respiration(
        self, participant_id, start_date=None, end_date=None
    ):
        """Load Garmin device respiratory data.

        This function loads Garmin device respiratory data from a given
        participant and within a specified date and time range.

        Args:
            participant_id (str): Full ID of the participant
            start_date (datetime, optional): Start date from which data should be retrieved. Defaults to None.
            end_date (datetime, optional): End date from which data should be retrieved. Defaults to None.

        Returns:
            pd.DataFrame: Dataframe containing Garmin device respiratory data.
        """
        data = self.get_data_from_datetime(
            participant_id,
            _LABFRONT_GARMIN_DEVICE_RESPIRATION_STRING,
            start_date,
            end_date,
        )
        return data

    def load_garmin_device_step(self, participant_id, start_date=None, end_date=None):
        """Load Garmin device step data.

        This function loads Garmin device step data from a given
        participant and within a specified date and time range.

        Args:
            participant_id (str): Full ID of the participant
            start_date (datetime, optional): Start date from which data should be retrieved. Defaults to None.
            end_date (datetime, optional): End date from which data should be retrieved. Defaults to None.

        Returns:
            pd.DataFrame: Dataframe containing Garmin device step data.
        """
        data = self.get_data_from_datetime(
            participant_id, _LABFRONT_GARMIN_DEVICE_STEP_STRING, start_date, end_date
        )
        return data

    def load_garmin_device_stress(self, participant_id, start_date=None, end_date=None):
        """Load Garmin device stress data.

        This function loads Garmin device stress data from a given
        participant and within a specified date and time range.

        Args:
            participant_id (str): Full ID of the participant
            start_date (datetime, optional): Start date from which data should be retrieved. Defaults to None.
            end_date (datetime, optional): End date from which data should be retrieved. Defaults to None.

        Returns:
            pd.DataFrame: Dataframe containing Garmin device stress data.
        """
        data = self.get_data_from_datetime(
            participant_id, _LABFRONT_GARMIN_DEVICE_STRESS_STRING, start_date, end_date
        )
        return data

    def load_garmin_device_stress(self, participant_id, start_date=None, end_date=None):
        """Load Garmin device stress data.

        This function loads Garmin device stress data from a given
        participant and within a specified date and time range.

        Args:
            participant_id (str): Full ID of the participant
            start_date (datetime, optional): Start date from which data should be retrieved. Defaults to None.
            end_date (datetime, optional): End date from which data should be retrieved. Defaults to None.

        Returns:
            pd.DataFrame: Dataframe containing Garmin device stress data.
        """
        data = utils.get_data_from_datetime(
            self,
            participant_id,
            _LABFRONT_GARMIN_DEVICE_STRESS_STRING,
            start_date,
            end_date,
        )
        return data

    def load_garmin_device_bbi(self, participant_id, start_date=None, end_date=None):
        """Load Garmin device BBI data.

        This function loads Garmin device beat-to-beat interval (BBI) data from a given
        participant and within a specified date and time range.

        Args:
            participant_id (str): Full ID of the participant
            start_date (datetime, optional): Start date from which data should be retrieved. Defaults to None.
            end_date (datetime, optional): End date from which data should be retrieved. Defaults to None.

        Returns:
            pd.DataFrame: Dataframe containing Garmin device BBI data.
        """
        data = self.get_data_from_datetime(
            participant_id, _LABFRONT_GARMIN_DEVICE_BBI_STRING, start_date, end_date
        )
        return data

    def load_garmin_connect_body_composition(
        self, participant_id, start_date=None, end_date=None
    ):
        """Load Garmin Connect body composition data.

        This function loads Garmin Connect body composition data from a given
        participant and within a specified date and time range.

        Args:
            participant_id (str): Full ID of the participant
            start_date (datetime, optional): Start date from which data should be retrieved. Defaults to None.
            end_date (datetime, optional): End date from which data should be retrieved. Defaults to None.

        Returns:
            pd.DataFrame: Dataframe containing Garmin Connect body composition data.
        """
        data = self.get_data_from_datetime(
            participant_id,
            _LABFRONT_GARMIN_CONNECT_BODY_COMPOSITION_STRING,
            start_date,
            end_date,
        )
        return data

    def load_garmin_connect_daily_summary(
        self, participant_id, start_date=None, end_date=None
    ):
        """Load Garmin Connect daily summary data.

        This function loads Garmin Connect daily summary data from a given
        participant and within a specified date and time range.

        Args:
            participant_id (str): Full ID of the participant
            start_date (datetime, optional): Start date from which data should be retrieved. Defaults to None.
            end_date (datetime, optional): End date from which data should be retrieved. Defaults to None.

        Returns:
            pd.DataFrame: Dataframe containing Garmin Connect daily summary data.
        """
        data = self.get_data_from_datetime(
            participant_id,
            _LABFRONT_GARMIN_CONNECT_DAILY_SUMMARY_STRING,
            start_date,
            end_date,
        )
        return data

    def load_garmin_connect_epoch(self, participant_id, start_date=None, end_date=None):
        """Load Garmin Connect epoch data.

        This function loads Garmin Connect epoch data from a given
        participant and within a specified date and time range.

        Args:
            participant_id (str): Full ID of the participant
            start_date (datetime, optional): Start date from which data should be retrieved. Defaults to None.
            end_date (datetime, optional): End date from which data should be retrieved. Defaults to None.

        Returns:
            pd.DataFrame: Dataframe containing Garmin Connect epoch data.
        """
        data = self.get_data_from_datetime(
            participant_id, _LABFRONT_GARMIN_CONNECT_EPOCH_STRING, start_date, end_date
        )
        return data

    def load_todo(self, participant_id, start_date=None, end_date=None, task_name=None):
        """Load todo data.

        This function loads todo data from a given
        participant and within a specified date and time range.

        Args:
            participant_id (str): Full ID of the participant
            start_date (datetime, optional): Start date from which data should be retrieved. Defaults to None.
            end_date (datetime, optional): End date from which data should be retrieved. Defaults to None.
            task_name (str, optional): Name of the todo of interest. Defaults to None.

        Returns:
            pd.DataFrame: Dataframe containing todo data.
        """
        data = self.get_data_from_datetime(
            participant_id,
            _LABFRONT_TODO_STRING,
            start_date,
            end_date,
            is_todo=True,
            task_name=task_name,
        )
        return data

    def load_questionnaire(
        self, participant_id, start_date=None, end_date=None, task_name=None
    ):
        """Load questionnaire data.

        This function loads questionnaire data from a given
        participant and within a specified date and time range.

        Args:
            participant_id (str): Full ID of the participant
            start_date (datetime, optional): Start date from which data should be retrieved. Defaults to None.
            end_date (datetime, optional): End date from which data should be retrieved. Defaults to None.
            task_name (str, optional): Name of the questionnaire of interest. Defaults to None.

        Returns:
            pd.DataFrame: Dataframe containing questionnaire data.
        """
        data = self.get_data_from_datetime(
            participant_id,
            _LABFRONT_QUESTIONNAIRE_STRING,
            start_date,
            end_date,
            is_questionnaire=True,
            task_name=task_name,
        )
        return data

    def load_hypnogram(self, participant_id, calendar_day, resolution=1):
        """Load hypnogram for participant.

        Args:
            participant_id (str): Unique identifier of the participant.
            calendar_day (`class: datetime.datetime`): Calendar day for which hypnogram is requested.
            resolution (int, optional): Desired resolution (in minutes) requested for the hypnogram. Defaults to 1.

        Raises:
            ValueError: If `calendar_day` is not a valid day.

        Returns:
            `class: pandas.DataFrame`: Hypnogram data.
        """
        if not isinstance(calendar_day, datetime.datetime):
            try:
                calendar_day = datetime.datetime.strptime(calendar_day, "%Y-%m-%d")
            except:
                raise ValueError(
                    f"Could not parse {calendar_day} into a valid calendar day"
                )
        # Get start and end days from calendar date
        start_date = calendar_day - datetime.timedelta(days=1)
        end_date = calendar_day + datetime.timedelta(days=1)
        # Load sleep summary and sleep stages data
        sleep_summary = self.load_garmin_connect_sleep_summary(
            participant_id=participant_id, start_date=start_date, end_date=end_date
        )

        sleep_summary_row = sleep_summary[
            sleep_summary.calendarDate == calendar_day
        ].reset_index(drop=True)

        sleep_start_time = (
            pd.to_datetime(
                (
                    sleep_summary_row[_LABFRONT_UNIXTIMESTAMP_MS_KEY]
                    + sleep_summary_row[_LABFRONT_GARMIN_CONNECT_TIMEZONEOFFSET_MS_KEY]
                ),
                unit="ms",
                utc=True,
            )
            .dt.tz_localize(None)
            .iloc[0]
        )

        sleep_end_time = (
            pd.to_datetime(
                (
                    sleep_summary_row[_LABFRONT_UNIXTIMESTAMP_MS_KEY]
                    + sleep_summary_row[_LABFRONT_GARMIN_CONNECT_TIMEZONEOFFSET_MS_KEY]
                    + sleep_summary_row[
                        _LABFRONT_GARMIN_CONNECT_SLEEP_SUMMARY_SLEEP_DURATION_IN_MS_COL
                    ]
                ),
                unit="ms",
                utc=True,
            )
            .dt.tz_localize(None)
            .iloc[0]
        )

        sleep_stages = self.load_garmin_connect_sleep_stage(
            participant_id=participant_id,
            start_date=sleep_start_time,
            end_date=sleep_end_time,
        )

        intervals = int(
            divmod(
                (sleep_end_time - sleep_start_time).total_seconds(), resolution * 60
            )[0]
        )
        time_delta_intervals = [
            sleep_start_time + i * datetime.timedelta(minutes=1)
            for i in range(intervals)
        ]

        hypnogram = pd.DataFrame(data={_LABFRONT_ISO_DATE_KEY: time_delta_intervals})

        hypnogram = hypnogram.merge(
            sleep_stages.loc[
                :,
                [
                    _LABFRONT_ISO_DATE_KEY,
                    _LABFRONT_GARMIN_CONNECT_SLEEP_SUMMARY_SLEEP_STAGE_COL,
                ],
            ],
            how="left",
            on=_LABFRONT_ISO_DATE_KEY,
        )

        hypnogram[
            _LABFRONT_GARMIN_CONNECT_SLEEP_SUMMARY_SLEEP_STAGE_COL
        ] = hypnogram.loc[
            :, _LABFRONT_GARMIN_CONNECT_SLEEP_SUMMARY_SLEEP_STAGE_COL
        ].fillna(
            method="ffill"
        )

        hypnogram["stage"] = hypnogram[
            _LABFRONT_GARMIN_CONNECT_SLEEP_SUMMARY_SLEEP_STAGE_COL
        ].apply(self._convert_sleep_stages)

        return hypnogram

    def _convert_sleep_stages(self, x):
        """Convert Garmin sleep stages from Garmin-specific to yasa values.

        The implemented convention is as follows:
            - REM: Yasa state 4
            - awake: Yasa state 0
            - deep: Yasa state 3
            - others: Yasa state 1

        Args:
            x (str): Garmin sleep stage.

        Returns:
            int: Yasa sleep stage.
        """
        if x == "rem":
            return 4
        elif x == "awake":
            return 0
        elif x == "deep":
            return 3
        else:
            return 1<|MERGE_RESOLUTION|>--- conflicted
+++ resolved
@@ -832,46 +832,11 @@
         Returns:
             pd.DataFrame: Dataframe containing Garmin Connect stress data.
         """
-<<<<<<< HEAD
         data = self.get_data_from_datetime(participant_id, _LABFRONT_GARMIN_CONNECT_STRESS_STRING,
                                            start_date, end_date)
-=======
-        data = self.get_data_from_datetime(
-            participant_id,
-            _LABFRONT_GARMIN_CONNECT_SLEEP_STAGE_STRING,
-            start_date,
-            end_date,
-        )
-        return data
-
-    def load_garmin_connect_stress(
-        self, participant_id, start_date=None, end_date=None
-    ):
-        """Load Garmin Connect stress data.
-
-        This function loads Garmin Connect stress data from a given
-        participant and within a specified date and time range.
-
-        Args:
-            participant_id (str): Full ID of the participant
-            start_date (datetime, optional): Start date from which data should be retrieved. Defaults to None.
-            end_date (datetime, optional): End date from which data should be retrieved. Defaults to None.
-
-        Returns:
-            pd.DataFrame: Dataframe containing Garmin Connect stress data.
-        """
-        data = self.get_data_from_datetime(
-            participant_id,
-            _LABFRONT_GARMIN_CONNECT_SLEEP_STAGE_STRING,
-            start_date,
-            end_date,
-        )
->>>>>>> 9074752c
-        return data
-
-    def load_garmin_device_heart_rate(
-        self, participant_id, start_date=None, end_date=None
-    ):
+        return data
+
+    def load_garmin_device_heart_rate(self, participant_id, start_date=None, end_date=None):
         """Load Garmin device heart rate data.
 
         This function loads Garmin device heart rate data from a given
