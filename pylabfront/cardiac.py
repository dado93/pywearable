--- conflicted
+++ resolved
@@ -310,76 +310,18 @@
         Dictionary with participant id as primary key, calendar days as secondary keys,
         and average heart rate as value.
     """
-<<<<<<< HEAD
     return get_cardiac_statistic(loader,_LABFRONT_AVG_HR_COLUMN,start_date,end_date,user_id,average)
 
 
 
-=======
-    return get_cardiac_statistic(
-        loader, _LABFRONT_AVG_HR_COLUMN, start_date, end_date, user_id, average
-    )
-
-
-def filter_bbi(
-    bbi,
-    remove_outliers=True,
-    remove_ectopic=True,
-    verbose=False,
-    low_rri=300,
-    high_rri=2000,
-    ectopic_method="malik",
-    interpolation_method="linear",
-):
-    """Get filtered bbi data.
-
-    This function returns bbi data filtered out from outliers and/or ectopic beats.
-
-    Parameters
-    ----------
-    bbi : list
-        series of beat to beat interval
-    remove_outliers : bool, optional
-        determines if outliers below ``low_rri`` and above ``high_rri`` should be filtered out, by default True
-    remove_ectopic : bool, optional
-        determines if ectopic beats should be removed from the bbi series, by default True
-    verbose : bool, optional
-        whether the function should print out data about the amount of outliers/ectopic beats removed, by default False
-    low_rri : int, optional
-        lower threshold for outlier detection, by default 300
-    high_rri : int, optional
-        upper threshold for outlier detection, by default 2000
-    ectopic_method : str, optional
-        method used to determine and filter out ectopic beats, by default "malik"
-    interpolation_method : str, optional
-        method used to interpolate missing values after the removal of outliers/ectopic beats, by default "linear"
-    """
-    if remove_outliers:
-        bbi = hrvanalysis.remove_outliers(
-            bbi, low_rri=low_rri, high_rri=high_rri, verbose=verbose
-        )
-        bbi = hrvanalysis.interpolate_nan_values(
-            bbi, interpolation_method=interpolation_method
-        )
-    if remove_ectopic:
-        bbi = hrvanalysis.remove_ectopic_beats(
-            bbi, method=ectopic_method, verbose=verbose
-        )
-        bbi = hrvanalysis.interpolate_nan_values(
-            bbi, interpolation_method=interpolation_method
-        )
-    return bbi
->>>>>>> ebbd3f09
-
-
-def get_hrv_time_domain(
-    loader,
-    start_date=None,
-    end_date=None,
-    user_id="all",
-    pyhrv=False,
-    filtering_kwargs={},
-):
+
+
+def get_hrv_time_domain(loader,
+                        start_date=None,
+                        end_date=None,
+                        user_id="all",
+                        pyhrv=False,
+                        filtering_kwargs={}):
     """Get time-domain heart rate variability features.
 
     This function returns a dictionary containing for every user of interest
@@ -411,15 +353,9 @@
 
     for user in user_id:
         try:
-<<<<<<< HEAD
             bbi = loader.load_garmin_device_bbi(user,start_date,end_date).bbi
             bbi = utils.filter_bbi(bbi, **filtering_kwargs)
             if pyhrv: # pyhrv has more features but it's a lot slower
-=======
-            bbi = loader.load_garmin_device_bbi(user, start_date, end_date).bbi
-            bbi = filter_bbi(bbi, **filtering_kwargs)
-            if pyhrv:  # pyhrv has more features but it's a lot slower
->>>>>>> ebbd3f09
                 td_features = pyhrv.time_domain.time_domain(bbi).as_dict()
             else:
                 td_features = hrvanalysis.get_time_domain_features(bbi)
@@ -479,13 +415,8 @@
 
     for user in user_id:
         try:
-<<<<<<< HEAD
             bbi = loader.load_garmin_device_bbi(user,start_date,end_date).bbi
             bbi = utils.filter_bbi(bbi, **filtering_kwargs)
-=======
-            bbi = loader.load_garmin_device_bbi(user, start_date, end_date).bbi
-            bbi = filter_bbi(bbi, **filtering_kwargs)
->>>>>>> ebbd3f09
             if method == "ar":
                 fd_features = pyhrv.frequency_domain.ar_psd(
                     bbi, show=False, **method_kwargs
@@ -560,13 +491,8 @@
 
     for user in user_id:
         try:
-<<<<<<< HEAD
             bbi = loader.load_garmin_device_bbi(user,start_date,end_date).bbi
             bbi = utils.filter_bbi(bbi, **filtering_kwargs)
-=======
-            bbi = loader.load_garmin_device_bbi(user, start_date, end_date).bbi
-            bbi = filter_bbi(bbi, **filtering_kwargs)
->>>>>>> ebbd3f09
             non_linear_features = {}
             non_linear_features |= pyhrv.nonlinear.poincare(
                 bbi, show=False, **poincare_kwargs
@@ -707,22 +633,11 @@
             for date, (start_hour, end_hour) in sleeping_timestamps.items():
                 bbi_df = loader.load_garmin_device_bbi(user, start_hour, end_hour)
                 bbi_df = bbi_df.set_index("isoDate")
-<<<<<<< HEAD
-                
-                if method == "filter awake": # this filters out bbi relative to awake periods during sleep
-                    bbi_df = utils.filter_out_awake_bbi(loader,user,bbi_df,date)
-
-                counts = bbi_df.resample('5min').bbi.count() 
-                means = bbi_df.resample('5min').bbi.mean() 
-                coverage_filter = (counts > (300/(means/1000)*coverage)).values
-                ST_analysis = bbi_df.resample('5min').bbi.apply(lambda x: pyhrv.time_domain.rmssd(x)[0] if x.count() > 5 else 0)
-                ST_analysis = ST_analysis.iloc[coverage_filter & (ST_analysis != 0).values]
-=======
 
                 if (
                     method == "filter awake"
                 ):  # this filters out bbi relative to awake periods during sleep
-                    bbi_df = _filter_out_awake_bbi(loader, user, bbi_df, date)
+                    bbi_df = utils._filter_out_awake_bbi(loader, user, bbi_df, date)
 
                 counts = bbi_df.resample("5min").bbi.count()
                 means = bbi_df.resample("5min").bbi.mean()
@@ -733,7 +648,6 @@
                 ST_analysis = ST_analysis.iloc[
                     coverage_filter & (ST_analysis != 0).values
                 ]
->>>>>>> ebbd3f09
                 rmssd_values_daily = ST_analysis.values
                 daily_mean = rmssd_values_daily.mean()
                 daily_means[date] = round(daily_mean, 1)
@@ -790,15 +704,7 @@
                 bbi_df = loader.load_garmin_device_bbi(user, start_hour, end_hour)
                 bbi_df = bbi_df.set_index("isoDate")
                 if method == "filter awake":
-<<<<<<< HEAD
-                    bbi_df = utils.filter_out_awake_bbi(loader,user,bbi_df,date)
-                counts = bbi_df.resample('5min').bbi.count() 
-                means = bbi_df.resample('5min').bbi.mean() 
-                coverage_filter = (counts > (300/(means/1000)*coverage)).values
-                ST_analysis = bbi_df.resample('5min').bbi.apply(lambda x: pyhrv.time_domain.sdnn(x)[0] if x.count() > 5 else 0)
-                ST_analysis = ST_analysis.iloc[coverage_filter & (ST_analysis != 0).values]
-=======
-                    bbi_df = _filter_out_awake_bbi(loader, user, bbi_df, date)
+                    bbi_df = utils._filter_out_awake_bbi(loader, user, bbi_df, date)
                 counts = bbi_df.resample("5min").bbi.count()
                 means = bbi_df.resample("5min").bbi.mean()
                 coverage_filter = (counts > (300 / (means / 1000) * coverage)).values
@@ -808,7 +714,6 @@
                 ST_analysis = ST_analysis.iloc[
                     coverage_filter & (ST_analysis != 0).values
                 ]
->>>>>>> ebbd3f09
                 sdnn_values_daily = ST_analysis.values
                 daily_mean = sdnn_values_daily.mean()
                 daily_means[date] = round(daily_mean, 1)
@@ -865,17 +770,7 @@
                 bbi_df = loader.load_garmin_device_bbi(user, start_hour, end_hour)
                 bbi_df = bbi_df.set_index("isoDate")
                 if method == "filter awake":
-<<<<<<< HEAD
-                    bbi_df = utils.filter_out_awake_bbi(loader,user,bbi_df,date)
-                counts = bbi_df.resample('5min').bbi.count() 
-                means = bbi_df.resample('5min').bbi.mean() 
-                coverage_filter = (counts > (300/(means/1000)*coverage)).values
-                ST_analysis = bbi_df.resample('5min').bbi.apply(lambda x: pyhrv.frequency_domain.welch_psd(nni=x,
-                                                                                                           show=False,
-                                                                                                           mode="dev")[0]["fft_abs"][1] if x.count() > 5 else 0)
-                ST_analysis = ST_analysis.iloc[coverage_filter & (ST_analysis != 0).values]
-=======
-                    bbi_df = _filter_out_awake_bbi(loader, user, bbi_df, date)
+                    bbi_df = utils._filter_out_awake_bbi(loader, user, bbi_df, date)
                 counts = bbi_df.resample("5min").bbi.count()
                 means = bbi_df.resample("5min").bbi.mean()
                 coverage_filter = (counts > (300 / (means / 1000) * coverage)).values
@@ -889,7 +784,6 @@
                 ST_analysis = ST_analysis.iloc[
                     coverage_filter & (ST_analysis != 0).values
                 ]
->>>>>>> ebbd3f09
                 lf_values_daily = ST_analysis.dropna().values
                 if len(lf_values_daily) >= minimal_periods:
                     daily_mean = lf_values_daily.mean()
@@ -947,17 +841,7 @@
                 bbi_df = loader.load_garmin_device_bbi(user, start_hour, end_hour)
                 bbi_df = bbi_df.set_index("isoDate")
                 if method == "filter awake":
-<<<<<<< HEAD
-                    bbi_df = utils.filter_out_awake_bbi(loader,user,bbi_df,date)
-                counts = bbi_df.resample('5min').bbi.count() 
-                means = bbi_df.resample('5min').bbi.mean() 
-                coverage_filter = (counts > (300/(means/1000)*coverage)).values
-                ST_analysis = bbi_df.resample('5min').bbi.apply(lambda x: pyhrv.frequency_domain.welch_psd(nni=x,
-                                                                                                           show=False,
-                                                                                                           mode="dev")[0]["fft_abs"][2] if x.count() > 5 else 0)
-                ST_analysis = ST_analysis.iloc[coverage_filter & (ST_analysis != 0).values]
-=======
-                    bbi_df = _filter_out_awake_bbi(loader, user, bbi_df, date)
+                    bbi_df = utils._filter_out_awake_bbi(loader, user, bbi_df, date)
                 counts = bbi_df.resample("5min").bbi.count()
                 means = bbi_df.resample("5min").bbi.mean()
                 coverage_filter = (counts > (300 / (means / 1000) * coverage)).values
@@ -971,7 +855,6 @@
                 ST_analysis = ST_analysis.iloc[
                     coverage_filter & (ST_analysis != 0).values
                 ]
->>>>>>> ebbd3f09
                 hf_values_daily = ST_analysis.dropna().values
                 if len(hf_values_daily) >= minimal_periods:
                     daily_mean = hf_values_daily.mean()
@@ -1034,63 +917,5 @@
             data_dict[user] = lfhf_dict
         except:
             data_dict[user] = None
-<<<<<<< HEAD
-    
-    return data_dict
-=======
-
-    return data_dict
-
-
-def _filter_out_awake_bbi(loader, user, bbi_df, date):
-    """Filters out night bbi data relative to periods where the user was awake
-
-    Parameters
-    ----------
-    loader : :class:`pylabfront.loader.Loader`
-        Initialized instance of data loader.
-    user : class:`str`
-        ID of the user for which bbi data has to be filtered.
-    bbi_df : class:`pandas.DataFrame`
-        DataFrame of bbi data
-    date : class:`pandas.Timestamp`
-        Timestamp of the date relative to the night in consideration.
-
-    Returns
-    -------
-    pandas.DataFrame
-    DataFrame in the same format of `bbi_df`, including only bbi data of periods when the participant is asleep.
-    """
-    hypnogram = loader.load_hypnogram(user, date)
-    hypnogram["stages_diff"] = np.concatenate(
-        [
-            [0],
-            hypnogram.iloc[1:, :].stage.values - hypnogram.iloc[:-1, :].stage.values,
-        ]
-    )
-    # if there has been a negative change and the current stage is awake, then count it as awakening start
-    hypnogram["awakening_start"] = np.logical_and(
-        hypnogram.stage == 0, hypnogram.stages_diff < 0
-    )
-    # if there has been a positive change and the previous stage was awake, then count it as awakening end
-    hypnogram["awakening_end"] = np.concatenate(
-        [
-            [0],
-            np.logical_and(
-                (hypnogram.iloc[:-1, :].stage == 0).values,
-                (hypnogram.iloc[1:, :].stages_diff > 0).values,
-            ),
-        ]
-    )
-    relevant_rows = hypnogram.loc[
-        np.logical_or(hypnogram.awakening_start == 1, hypnogram.awakening_end == 1)
-    ][:20]
-    awakening_starts = relevant_rows.isoDate.iloc[::2].values
-    awakening_ends = relevant_rows.isoDate.iloc[1::2].values
-    for awakening_start, awakening_end in zip(awakening_starts, awakening_ends):
-        bbi_df = bbi_df.loc[
-            (bbi_df.index < awakening_start) | (bbi_df.index > awakening_end)
-        ]
-
-    return bbi_df
->>>>>>> ebbd3f09
+
+    return data_dict