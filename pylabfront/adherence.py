"""
This module contains all the functions related to the analysis
of Labfront adherence.
"""


import pylabfront.utils as utils
import pandas as pd
import datetime

from pathlib import Path

_LABFRONT_TASK_SCHEDULE_KEY = "taskScheduleRepeat"
_LABFRONT_TODO_STRING = "todo"
_LABFRONT_QUESTIONNAIRE_STRING = "questionnaire"
_LABFRONT_GARMIN_CONNECT_CALENDAR_DAY_COL = "calendarDate"
_MS_TO_HOURS_CONVERSION = 1000 * 60 * 60


def get_questionnaire_dict(
    loader,
    start_dt,
    end_dt,
    participant_ids="all",
    questionnaire_names="all",
    safe_delta=6,
):
    """
    Args:
        loader: (:class:`pylabfront.loader.LabfrontLoader`): Instance of `LabfrontLoader`.
        number_of_days (int): How many days the study lasted
        start_date (:class:`datetime.datetime`, optional): Start date from which data should be extracted. Defaults to None.
        participant_ids (list):  IDs of participants. Defaults to "all".
        questionnaire_names (list): Name of the questionnaires. Defaults to "all".
        safe_delta (int): Amount of hours needed to consider two successive filled questionnaires valid. Defaults to 6.

    Returns:
        dict: Dictionary with adherence data for the participants and questionnaires required.
    """
    adherence_dict = {}

    if participant_ids == "all":
        participant_ids = loader.get_user_ids()

    if questionnaire_names == "all":
        questionnaire_names = loader.get_available_questionnaires()

    if not (
        isinstance(participant_ids, list) and isinstance(questionnaire_names, list)
    ):
        raise TypeError("participant_ids and questionnaire_names have to be lists.")

    inv_map = {v: k for k, v in loader.tasks_dict.items()}

    for participant_id in participant_ids:
        adherence_dict[participant_id] = {}
        participant_questionnaires = loader.get_available_questionnaires(
            [participant_id]
        )
        for questionnaire in questionnaire_names:
            questionnaire_name = inv_map[questionnaire]
            adherence_dict[participant_id][questionnaire_name] = {}
            if questionnaire in participant_questionnaires:
                questionnaire_df = loader.load_questionnaire(
                    participant_id, start_dt, end_dt, task_name=questionnaire_name
                )
                timestamps = questionnaire_df.unixTimestampInMs
                count = 0
                for i in range(len(timestamps)):
                    if (
                        i == 0
                        or timestamps[i] - timestamps[i - 1]
                        > _MS_TO_HOURS_CONVERSION * safe_delta
                    ):
                        count += 1
                adherence_dict[participant_id][questionnaire_name]["n_filled"] = count
                is_repeatable = utils.is_task_repeatable(
                    (
                        loader.data_path
                        / loader.get_full_id(participant_id)
                        / _LABFRONT_QUESTIONNAIRE_STRING
                        / questionnaire
                    )
                )
                adherence_dict[participant_id][questionnaire_name][
                    _LABFRONT_TASK_SCHEDULE_KEY
                ] = is_repeatable
            else:
                adherence_dict[participant_id][questionnaire_name]["n_filled"] = 0
                adherence_dict[participant_id][questionnaire_name][
                    _LABFRONT_TASK_SCHEDULE_KEY
                ] = None

    return adherence_dict


def get_questionnaire_adherence(
    loader,
    number_of_days,
    start_dt=None,
    end_dt=None,
    participant_ids="all",
    questionnaire_names="all",
    safe_delta=6,
    return_percentage=True,
):
    """Returns adherence of the user(s) for the questionnaire(s).

    This function assumes daily adherence is necessary for repetitive questionnaires.

    Parameters
    ----------
        loader: :class:`pylabfront.loader.LabfrontLoader`
            Instance of `LabfrontLoader`.
        number_of_days: :class:`int`
            Total number of days over which adherence must be computed.
        start_date: :class:`datetime.datetime`, optional
            Start date from which data have to be extracted, by default None.
        end_date: :class:`datetime.datetime`, optional
            End date from which data have to be extracted, by default None.
        participant_ids: :class:`list` or :class:`str`, optional
            List of the user IDs of interest, by default "all".
        questionnaire_names: :class:`list`, optional
            List of the questionnaires of interest, by default "all".
        safe_delta: :class:`int`, optional
            Amount of hours needed to consider two successive filled questionnaires valid, by default 6.
        return_percentage: :class:`bool`, optional
            Whether to return data as percentage (True) or as absolute values.

    Returns
    -------
        :class:`dict`
            Adherence dictionary containing the percentages of adherence
            with respect to the requirements for the questionaries and
            users of interest.
    """

    questionnaire_adherence = {}

    questionnaire_dict = get_questionnaire_dict(
        loader, start_dt, end_dt, participant_ids, questionnaire_names, safe_delta
    )
    for participant_id in questionnaire_dict.keys():
        questionnaire_adherence[participant_id] = {}
        for questionnaire in questionnaire_dict[participant_id].keys():
            if questionnaire_dict[participant_id][questionnaire][
                _LABFRONT_TASK_SCHEDULE_KEY
            ]:
                if return_percentage:
                    questionnaire_adherence[participant_id][questionnaire] = round(
                        (
                            questionnaire_dict[participant_id][questionnaire][
                                "n_filled"
                            ]
                            / number_of_days
                        )
                        * 100,
                        2,
                    )
                else:
                    questionnaire_adherence[participant_id][questionnaire] = {}
                    questionnaire_adherence[participant_id][questionnaire][
                        "total"
                    ] = number_of_days
                    questionnaire_adherence[participant_id][questionnaire][
                        "n_filled"
                    ] = questionnaire_dict[participant_id][questionnaire]["n_filled"]

            else:
                if return_percentage:
                    questionnaire_adherence[participant_id][questionnaire] = (
                        questionnaire_dict[participant_id][questionnaire]["n_filled"]
                        == 1
                    ) * 100
                else:
                    questionnaire_adherence[participant_id][questionnaire] = {}
                    questionnaire_adherence[participant_id][questionnaire]["total"] = 1
                    questionnaire_adherence[participant_id][questionnaire][
                        "n_filled"
                    ] = questionnaire_dict[participant_id][questionnaire]["n_filled"]

    return questionnaire_adherence


def get_todo_dict(
    loader,
    start_dt=None,
    end_dt=None,
    participant_ids="all",
    todo_names="all",
    safe_delta=6,
):
    """
    Args:
        loader: (:class:`pylabfront.loader.LabfrontLoader`): Instance of `LabfrontLoader`.
        start_date (:class:`datetime.datetime`, optional): Start date from which data should be extracted. Defaults to None.
        end_date (:class:`datetime.datetime`, optional): End date from which data should be extracted. Defaults to None.
        participant_ids (list):  IDs of participants. Defaults to "all".
        todo_names (list): Name of the todos. Defaults to "all".
        safe_delta (int): Amount of hours needed to consider two successive filled todos valid. Defaults to 6.

    Returns:
        dict: Dictionary with adherence data for the participants and todo required.
    """

    adherence_dict = {}

    if participant_ids == "all":
        participant_ids = loader.get_user_ids()

    if todo_names == "all":
        todo_names = loader.get_available_todos()

    if not (isinstance(participant_ids, list) and isinstance(todo_names, list)):
        raise TypeError("participant_ids and todo_names have to be lists.")

    inv_map = {v: k for k, v in loader.tasks_dict.items()}

    for participant_id in participant_ids:
        adherence_dict[participant_id] = {}
        participant_todos = loader.get_available_todos([participant_id])
        for todo in todo_names:
            todo_name = inv_map[todo]
            adherence_dict[participant_id][todo_name] = {}
            if todo in participant_todos:
                todo_df = loader.load_todo(
                    participant_id, start_dt, end_dt, task_name=todo_name
                )
                timestamps = todo_df.unixTimestampInMs
                count = 0
                for i in range(len(timestamps)):
                    if (
                        i == 0
                        or timestamps[i] - timestamps[i - 1]
                        > _MS_TO_HOURS_CONVERSION * safe_delta
                    ):
                        count += 1
                adherence_dict[participant_id][todo_name]["n_filled"] = count
                is_repeatable = utils.is_task_repeatable(
                    (
                        loader.data_path
                        / loader.get_full_id(participant_id)
                        / _LABFRONT_TODO_STRING
                        / todo
                    )
                )
                adherence_dict[participant_id][todo_name][
                    _LABFRONT_TASK_SCHEDULE_KEY
                ] = is_repeatable
            else:
                adherence_dict[participant_id][todo_name]["n_filled"] = 0
                adherence_dict[participant_id][todo_name][
                    _LABFRONT_TASK_SCHEDULE_KEY
                ] = None

    return adherence_dict


def get_todo_adherence(
    loader,
    number_of_days,
    start_dt=None,
    end_dt=None,
    participant_ids="all",
    todo_names="all",
    safe_delta=6,
    return_percentage=False,
):
    """Returns adherence of the participant(s) for the todo(s). Assumes daily adherence is necessary for repetitive todos.

    Args:
        loader: (:class:`pylabfront.loader.LabfrontLoader`): Instance of `LabfrontLoader`.
        number_of_days (int): How many days the study lasted
        start_date (:class:`datetime.datetime`, optional): Start date from which data should be extracted. Defaults to None.
        end_date (:class:`datetime.datetime`, optional): End date from which data should be extracted. Defaults to None.
        participant_ids (list, optional): List of the participants of interest. Defaults to "all".
        todo_names (list, optional): List of the todos of interest. Defaults to "all".
        safe_delta (int, optional): Amount of hours needed to consider two successive filled todos valid. Defaults to 6.

    Returns:
        dict: Adherence dictionary containing the percentages of adherence wrt the requirements for the todos and participants of interest.
    """

    todo_adherence = {}

    todo_dict = get_todo_dict(
        loader, start_dt, end_dt, participant_ids, todo_names, safe_delta
    )
    for participant_id in todo_dict.keys():
        todo_adherence[participant_id] = {}
        for todo in todo_dict[participant_id].keys():
            if todo_dict[participant_id][todo][_LABFRONT_TASK_SCHEDULE_KEY]:
                if return_percentage:
                    todo_adherence[participant_id][todo] = round(
                        (todo_dict[participant_id][todo]["n_filled"] / number_of_days)
                        * 100,
                        2,
                    )
                else:
                    todo_adherence[participant_id][todo] = {}
                    todo_adherence[participant_id]["n_filled"] = todo_dict[
                        participant_id
                    ][todo]["n_filled"]
                    todo_adherence[participant_id]["total"] = number_of_days
            else:
                if return_percentage:
                    todo_adherence[participant_id][todo] = (
                        todo_dict[participant_id][todo]["n_filled"] == 1
                    ) * 100
                else:
                    todo_adherence[participant_id][todo] = {}
                    todo_adherence[participant_id]["n_filled"] = todo_dict[
                        participant_id
                    ][todo]["n_filled"]
                    todo_adherence[participant_id]["total"] = 1

    return todo_adherence


def get_metric_adherence(
    loader, loader_metric_fn, expected_fs, start_date=None, end_date=None, user_id="all"
):
    """Given an expected sampling frequency for a metric, returns the percentage of adherence for that metric"""
    # TODO MOSTLY, for now it's only for one user at a time
    metric_df = loader_metric_fn(
        user_id, start_date, end_date + datetime.timedelta(hours=23, minutes=59)
    )
    return (
        metric_df.groupby(metric_df[loader.date_column].dt.date)[
            loader.date_column
        ].nunique()
        / (60 * 60 * 24 / expected_fs)
        * 100
    )


def get_garmin_device_adherence(loader, start_dt=None, end_dt=None, user_id="all"):
    data_dict = {}
    user_id = utils.get_user_ids(loader, user_id)

    for user in user_id:
        try:
            df = loader.load_garmin_device_bbi(user, start_dt, end_dt)
            data_dict[user] = (
                df.groupby(df["isoDate"].dt.date).bbi.sum() / _MS_TO_HOURS_CONVERSION
            ).to_dict()
        except:
            data_dict[user] = None

    return data_dict


def get_night_adherence(
    loader, start_date=None, end_date=None, user_id="all", return_percentage=False
):
    """Get adherence in terms of amount of sleeping data gathered

    Parameters
    ----------
    loader : :class:`pylabfront.loader`
        Initialized instance of :class:`pylabfront.loader`, required in order to properly load data.
    start_date : :class:`datetime.datetime`, optional
        Start date from which should be extracted, by default None.
        If None is used, then the ``start_date`` will be the first day with available data
        for the given ``user_id``.
    end_date : class:`datetime.datetime`, optional
        End date up to which data should be extracted (inclusive of the whole day), by default None.
        If None is used, then the ``end_date`` will be the last day with available data
        for the given ``user_id``.
    user_id : :class:`str`, optional
        IDs of the users for which data have to extracted, by default "all"
<<<<<<< HEAD
    return_percentage : :class:`bool`, optional
        Whether to return the adherence as a percentage wrt to the amount of expected nights.
=======
    as_pct : :class:`bool`, optional
        Whether to return the adherence as a percentage wrt the amount of expected nights.
>>>>>>> 4c05bd20

    Returns
    -------
    _class:`dict`
        Dictionary with user id as primary key and night adherence (in days or pct) as value.
    """

    user_id = utils.get_user_ids(loader, user_id)

    data_dict = {}

    for user in user_id:
        try:
            sleep_df = loader.load_garmin_connect_sleep_summary(
                user, start_date, end_date
            )
            # just to be sure we check that there's only one row per day
            sleep_summaries = len(
                sleep_df.groupby(_LABFRONT_GARMIN_CONNECT_CALENDAR_DAY_COL).tail(1)
            )
<<<<<<< HEAD
            num_nights = (end_date - start_date).days - 1
            if return_percentage:
=======
            if as_pct:
                num_nights = (end_date - start_date).days
>>>>>>> 4c05bd20
                data_dict[user] = round(sleep_summaries / num_nights * 100, 2)
            else:
                data_dict[user] = {}
                data_dict[user]["total"] = num_nights
                data_dict[user]["n_nights"] = sleep_summaries
        except:
            data_dict[user] = 0

    return data_dict<|MERGE_RESOLUTION|>--- conflicted
+++ resolved
@@ -369,13 +369,8 @@
         for the given ``user_id``.
     user_id : :class:`str`, optional
         IDs of the users for which data have to extracted, by default "all"
-<<<<<<< HEAD
     return_percentage : :class:`bool`, optional
         Whether to return the adherence as a percentage wrt to the amount of expected nights.
-=======
-    as_pct : :class:`bool`, optional
-        Whether to return the adherence as a percentage wrt the amount of expected nights.
->>>>>>> 4c05bd20
 
     Returns
     -------
@@ -396,13 +391,8 @@
             sleep_summaries = len(
                 sleep_df.groupby(_LABFRONT_GARMIN_CONNECT_CALENDAR_DAY_COL).tail(1)
             )
-<<<<<<< HEAD
-            num_nights = (end_date - start_date).days - 1
             if return_percentage:
-=======
-            if as_pct:
                 num_nights = (end_date - start_date).days
->>>>>>> 4c05bd20
                 data_dict[user] = round(sleep_summaries / num_nights * 100, 2)
             else:
                 data_dict[user] = {}
