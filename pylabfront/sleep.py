--- conflicted
+++ resolved
@@ -1408,7 +1408,6 @@
 
     return data_dict
 
-<<<<<<< HEAD
 def get_awakenings(loader,
                    start_date,
                    end_date,
@@ -1440,10 +1439,6 @@
         _description_
     """
     
-=======
-
-def get_awakenings(loader, start_date, end_date, user_ids="all", average=False):
->>>>>>> 4aa7a79f
     user_ids = utils.get_user_ids(loader, user_ids)
 
     data_dict = {}
