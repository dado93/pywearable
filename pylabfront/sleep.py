--- conflicted
+++ resolved
@@ -23,16 +23,10 @@
 _LABFRONT_GARMIN_CONNECT_SLEEP_SUMMARY_SLEEP_SCORE_COL = 'overallSleepScore'
 _LABFRONT_GARMIN_CONNECT_SLEEP_SUMMARY_CALENDAR_DAY_COL = 'calendarDate'
 
-<<<<<<< HEAD
+
 def get_sleep_summary_stage_by_day(loader, sleep_stage, start_date=None, end_date=None, participant_id="all"):
     """Get total time spent in a sleep stage for each day.
 
-=======
-
-def get_sleep_summary_stage_by_day(loader, sleep_stage, start_date=None, end_date=None, participant_id="all"):
-    """Get total time spent in a sleep stage for each day.
-
->>>>>>> fed1bd66
     This function returns the absolute time spent in a certain sleep stage for
     the given participant(s) for each given day from ``start_date`` to
     ``end_date``, in units of milliseconds.
@@ -50,11 +44,7 @@
         start_date (:class:`datetime.datetime`, optional): Start date from which sleep stages should be extracted. Defaults to None.
         end_date (:class:`datetime.datetime`, optional): End date from which sleep stages should be extracted. Defaults to None.
         participant_id (:class:`str`, optional): ID of the participants. Defaults to "all".
-<<<<<<< HEAD
-    
-=======
-
->>>>>>> fed1bd66
+
     Returns:
         dict: Dictionary with calendar day as key, and time spent in `sleep_stage` as value.
     """
@@ -95,10 +85,7 @@
 
     return data_dict
 
-<<<<<<< HEAD
-=======
-
->>>>>>> fed1bd66
+
 def get_sleep_summary_stage_average(loader, sleep_stage, start_date=None, end_date=None, participant_id="all"):
     """"Get average time spent in a sleep stage across timerange.
 
@@ -112,12 +99,8 @@
     Returns:
         dict: Dictionary with participant id as key, and average time spent in `sleep_stage` as value.
     """
-<<<<<<< HEAD
-    data_dict = get_sleep_summary_stage_by_day(loader, sleep_stage, start_date, end_date, participant_id)
-=======
     data_dict = get_sleep_summary_stage_by_day(
         loader, sleep_stage, start_date, end_date, participant_id)
->>>>>>> fed1bd66
     average_dict = {}
     for participant in data_dict.keys():
         average_dict[participant] = np.array(
