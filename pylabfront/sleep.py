"""
This module contains all the functions related to analysis
of sleep data.
"""

import numpy as np
import pandas as pd
import datetime
import yasa

import pylabfront.utils as utils
from collections import OrderedDict

_LABFRONT_GARMIN_CONNECT_SLEEP_STAGE_REM_MS_COL = "remSleepInMs"
_LABFRONT_GARMIN_CONNECT_SLEEP_STAGE_DEEP_SLEEP_MS_COL = "deepSleepDurationInMs"
_LABFRONT_GARMIN_CONNECT_SLEEP_STAGE_LIGHT_SLEEP_MS_COL = "lightSleepDurationInMs"
_LABFRONT_GARMIN_CONNECT_SLEEP_STAGE_AWAKE_SLEEP_MS_COL = "awakeDurationInMs"
_LABFRONT_GARMIN_CONNECT_SLEEP_STAGE_SLEEP_QUALITY_COL = "overallSleepScore"

_LABFRONT_GARMIN_CONNECT_SLEEP_SUMMARY_REM_MS_COL = "remSleepInMs"
_LABFRONT_GARMIN_CONNECT_SLEEP_SUMMARY_LIGHT_SLEEP_MS_COL = "lightSleepDurationInMs"
_LABFRONT_GARMIN_CONNECT_SLEEP_SUMMARY_DEEP_SLEEP_MS_COL = "deepSleepDurationInMs"
_LABFRONT_GARMIN_CONNECT_SLEEP_SUMMARY_AWAKE_SLEEP_MS_COL = "awakeDurationInMs"
_LABFRONT_GARMIN_CONNECT_SLEEP_SUMMARY_UNMEASURABLE_SLEEP_MS_COL = (
    "unmeasurableSleepInMs"
)
_LABFRONT_GARMIN_CONNECT_SLEEP_SUMMARY_SLEEP_DURATION_MS_COL = "durationInMs"
_LABFRONT_GARMIN_CONNECT_SLEEP_SUMMARY_SLEEP_SCORE_COL = "overallSleepScore"
_LABFRONT_GARMIN_CONNECT_SLEEP_SUMMARY_CALENDAR_DAY_COL = "calendarDate"
_LABFRONT_ISO_DATE_KEY = "isoDate"


_YASA_TIME_IN_BED = "TIB"
_YASA_SLEEP_PERIOD_TIME = "SPT"
_YASA_WAKE_AFTER_SLEEP_ONSET = "WASO"
_YASA_TOTAL_SLEEP_TIME = "TST"
_YASA_SLEEP_EFFICIENCY = "SE"
_YASA_SLEEP_MAINTENANCE_EFFICIENCY = "SME"
_YASA_SLEEP_ONSET_LATENCY = "SOL"
_YASA_N1_PERC = "%N1"
_YASA_N2_PERC = "%N2"
_YASA_N3_PERC = "%N3"
_YASA_REM_PERC = "%REM"
_YASA_NREM_PERC = "%NREM"
_YASA_N1_LATENCY = "Lat_N1"
_YASA_N2_LATENCY = "Lat_N2"
_YASA_N3_LATENCY = "Lat_N3"
_YASA_REM_LATENCY = "Lat_REM"
_YASA_N1_DURATION = "N1"
_YASA_N2_DURATION = "N2"
_YASA_N3_DURATION = "N3"
_YASA_REM_DURATION = "REM"
_YASA_NREM_DURATION = "NREM"


def get_time_in_sleep_stage(
    loader, sleep_stage, start_date=None, end_date=None, user_id="all", average=False
):
    """Get total time spent in a sleep stage for each day.

    This function returns the absolute time spent in a certain sleep stage for
    the given participant(s) for each given day from ``start_date`` to
    ``end_date``, in units of milliseconds.
    This function considers only the first entry of the sleep summary in a given
    day. For example, consider the following sleep summary file::

        x4bda8f5-644c5284-6540,2023-04-29,7200000,1682723460000,2023-04-29T01:11:00.000+02:00
        x4bda8f5-644cf298-26e8,2023-04-29,7200000,1682764440000,2023-04-29T12:34:00.000+02:00

    There were two separate rows for the same day. One was for a full night sleep, while the second
    one was an afternoon nap. This function will consider only the first row.

    Parameters
    -----------
    loader: :class:`pylabfront.loader.LabfrontLoader`
        Instance of `LabfrontLoader`.
    sleep_stage: :class:`str`
        Type of sleep stage or metric to be extracted. Valid strings are:
            - REM': REM sleep stage.
            - LIGHT_SLEEP: Light sleep stage.
            - DEEP_SLEEP: Deep sleep stage.
            - AWAKE: Awake sleep stage.
            - UNMEASURABLE: Unmeasureable sleep stage.
            - DURATION: Total duration of sleep.
            - SLEEP_SCORE: Sleep score computed by Garmin.
    start_date :class:`datetime.datetime`, optional
        Start date from which sleep stages should be extracted, by default None.
    end_date :class:`datetime.datetime`, optional
        End date from which sleep stages should be extracted, by default None.
    user_id: :class:`str`, optional
        ID of the participants, by default "all".

    Returns
    -------
    :class:`dict`
        Dictionary with calendar day as key, and time spent in `sleep_stage` as value.
    """
    data_dict = {}
    if average:
        average_dict = {}

    if user_id == "all":
        # get all participant ids automatically
        user_id = loader.get_user_ids()
    if isinstance(user_id, str):
        user_id = [user_id]

    if not isinstance(user_id, list):
        raise TypeError("user_id has to be a list.")
    if sleep_stage == "REM":
        column = _LABFRONT_GARMIN_CONNECT_SLEEP_SUMMARY_REM_MS_COL
    elif sleep_stage == "LIGHT_SLEEP":
        column = _LABFRONT_GARMIN_CONNECT_SLEEP_SUMMARY_LIGHT_SLEEP_MS_COL
    elif sleep_stage == "DEEP_SLEEP":
        column = _LABFRONT_GARMIN_CONNECT_SLEEP_SUMMARY_DEEP_SLEEP_MS_COL
    elif sleep_stage == "AWAKE":
        column = _LABFRONT_GARMIN_CONNECT_SLEEP_SUMMARY_AWAKE_SLEEP_MS_COL
    elif sleep_stage == "UNMEASURABLE":
        column = _LABFRONT_GARMIN_CONNECT_SLEEP_SUMMARY_UNMEASURABLE_SLEEP_MS_COL
    elif sleep_stage == "DURATION":
        column = _LABFRONT_GARMIN_CONNECT_SLEEP_SUMMARY_SLEEP_DURATION_MS_COL
    elif sleep_stage == "SLEEP_SCORE":
        column = _LABFRONT_GARMIN_CONNECT_SLEEP_SUMMARY_SLEEP_SCORE_COL
    else:
        raise ValueError("Invalid metric")

    for user in user_id:
        # Load sleep summary data
        participant_sleep_summary = loader.load_garmin_connect_sleep_summary(
            user, start_date, end_date
        )
        if len(participant_sleep_summary) > 0:
            participant_sleep_summary = participant_sleep_summary.groupby(
                _LABFRONT_GARMIN_CONNECT_SLEEP_SUMMARY_CALENDAR_DAY_COL
            ).head(1)
            data_dict[user] = pd.Series(
                participant_sleep_summary[column].values,
                index=participant_sleep_summary[
                    _LABFRONT_GARMIN_CONNECT_SLEEP_SUMMARY_CALENDAR_DAY_COL
<<<<<<< HEAD
                ],
            ).to_dict(OrderedDict)
=======
                ].dt.date,
            ).to_dict()
>>>>>>> 9e7fe99b
            if average:
                sleep_data_df = pd.DataFrame.from_dict(data_dict[user], orient="index")
                average_dict[user] = {}
                average_dict[user]["values"] = np.nanmean(
                    np.array(list(data_dict[user].values()))
                )
                average_dict[user]["days"] = [x for x in sleep_data_df.index]

    if average:
        return average_dict
    return data_dict


def get_rem_sleep_duration(
    loader, start_date=None, end_date=None, user_id="all", average=False
):
    """Get REM sleep time.

    This function returns the absolute time spent in REM stage for
    the given participant(s). Depending on the value of ``average``
    parameter, the function returns REM sleep time for each night (``average=False``),
    or the average REM sleep time from ``start_date`` to ``end_date`` (``average=True``).

    Parameters
    ----------
    loader : :class:`pylabfront.loader`
        Initialized instance of :class:`pylabfront.loader`, required in order to properly load data.
    start_date : :class:`datetime.datetime`, optional
        Start date from which REM data should be extracted, by default None.
        If None is used, then the ``start_date`` will be the first day with available sleep data
        for the given ``user_id``, by default None
    end_date : :class:`datetime.datetime`, optional
        End date up to which REM data should be extracted, by default None.
        If None is used, then the ``end_date`` will be the last day with available sleep data
        for the given ``user_id``, by default None
    user_id : :class:`str`, optional
        IDs of the users for which REM data have to extracted, by default "all"
    average : bool, optional
        Average REM sleep across nights, by default False. If set to ``True``, then
        the average REM sleep from ``start_date`` to ``end_date`` is returned. Otherwise,
        REM sleep for each night from ``start_date`` to ``end_date`` is returned.

    Returns
    -------
    dict
    """
    return get_time_in_sleep_stage(
        loader, "REM", start_date, end_date, user_id, average
    )


def get_light_sleep_duration(
    loader, start_date=None, end_date=None, user_id="all", average=False
):
    """Get light sleep time.

    This function returns the absolute time spent in light sleep stage for
    the given participant(s). Depending on the value of ``average``
    parameter, the function returns light sleep time for each night (``average=False``),
    or the average light sleep time from ``start_date`` to ``end_date`` (``average=True``).
    The primary key of the dictionary is always ``user_id``. If ``average`` is set to True,
    each value is a nested dictionary with the following structure:
        - ``LIGHT_SLEEP``: containing light sleep times
        - ``days``: days over which light sleep times were averaged
    If ``average`` is set to False,  each value is a nested dictionary with the following structure:
        - ``day`` : ``Light Sleep Time``

    Parameters
    ----------
    loader : :class:`pylabfront.loader`
        Initialized instance of :class:`pylabfront.loader`, required in order to properly load data.
    start_date : :class:`datetime.datetime`, optional
        Start date from which light sleep data should be extracted, by default None.
        If None is used, then the ``start_date`` will be the first day with available sleep data
        for the given ``user_id``.
    end_date : :class:`datetime.datetime`, optional
        End date up to which light sleep data should be extracted, by default None.
        If None is used, then the ``end_date`` will be the last day with available sleep data
        for the given ``user_id``.
    user_id : :class:`str`, optional
        IDs of the users for which light sleep data have to extracted, by default "all"
    average : :class:`bool`, optional
        Average light sleep across nights, by default False.
        If set to ``True``, then the average light sleep from ``start_date`` to ``end_date`` is
        returned. Otherwise, light sleep for each night from ``start_date`` to ``end_date`` is returned.

    Returns
    -------
    :class:`dict`
        The returned dictionary contains the light sleep times for the given ``user_id``.
    """
    return get_time_in_sleep_stage(
        loader, "LIGHT_SLEEP", start_date, end_date, user_id, average
    )


def get_deep_sleep_duration(
    loader, start_date=None, end_date=None, user_id="all", average=False
):
    """Get deep sleep time.

    This function returns the absolute time spent in deep sleep stage for
    the given participant(s). Depending on the value of ``average``
    parameter, the function returns deep sleep time for each night (``average=False``),
    or the average deep sleep time from ``start_date`` to ``end_date`` (``average=True``).

    Parameters
    ----------
    loader : :class:`pylabfront.loader`
        Initialized instance of :class:`pylabfront.loader`, required in order to properly load data.
    start_date : :class:`datetime.datetime`, optional
        Start date from which deep sleep data should be extracted, by default None.
        If None is used, then the ``start_date`` will be the first day with available sleep data
        for the given ``user_id``.
    end_date : :class:`datetime.datetime`, optional
        End date up to which deep sleep data should be extracted, by default None.
        If None is used, then the ``end_date`` will be the last day with available sleep data
        for the given ``user_id``.
    user_id : :class:`str`, optional
        IDs of the users for which deep sleep data have to extracted, by default "all"
    average : :class:`bool`, optional
        Average deep sleep across nights, by default False.
        If set to ``True``, then the average deep sleep from ``start_date`` to ``end_date`` is
        returned. Otherwise, deep sleep for each night from ``start_date`` to ``end_date`` is
        returned.

    Returns
    -------
    :class:`dict`
        The returned dictionary contains the deep sleep times for the given ``user_id``.
        The primary key of the dictionary is always ``user_id``.
        If ``average`` is set to True, each value is a nested dictionary
        with the following structure:
            - ``DEEP_SLEEP``: containing deep sleep times
            - ``days``: days over which deep sleep times were averaged
        If ``average`` is set to False,  each value is a nested dictionary
        with the following structure:
            - ``day`` : ``Deep Sleep Time``
    """

    return get_time_in_sleep_stage(
        loader, "DEEP_SLEEP", start_date, end_date, user_id, average
    )


def get_awake_sleep_duration(
    loader, start_date=None, end_date=None, user_id="all", average=False
):
    """Get awake sleep time.

    This function returns the absolute time spent in awake sleep stage for
    the given participant(s). Depending on the value of ``average``
    parameter, the function returns awake sleep time for each night (``average=False``),
    or the average awake sleep time from ``start_date`` to ``end_date`` (``average=True``).

    Parameters
    ----------
    loader : :class:`pylabfront.loader`
        Initialized instance of :class:`pylabfront.loader`, required in order to properly load data.
    start_date : :class:`datetime.datetime`, optional
        Start date from which awake sleep data should be extracted, by default None.
        If None is used, then the ``start_date`` will be the first day with available sleep data
        for the given ``user_id``.
    end_date : :class:`datetime.datetime`, optional
        End date up to which awake sleep data should be extracted, by default None.
        If None is used, then the ``end_date`` will be the last day with available sleep data
        for the given ``user_id``.
    user_id : :class:`str`, optional
        IDs of the users for which awake sleep data have to extracted, by default "all"
    average : :class:`bool`, optional
        Average awake sleep across nights, by default False.
        If set to ``True``, then the average awake sleep from ``start_date`` to ``end_date`` is
        returned. Otherwise, awake sleep for each night from ``start_date`` to ``end_date`` is
        returned.

    Returns
    -------
    :class:`dict`
        The returned dictionary contains the awake sleep times for the given ``user_id``.
        The primary key of the dictionary is always ``user_id``.
        If ``average`` is set to True, each value is a nested dictionary
        with the following structure:

            - ``AWAKE``: containing awake sleep times
            - ``days``: days over which awake sleep times were averaged

        If ``average`` is set to False,  each value is a nested dictionary
        with the following structure:

            - ``day`` : ``Awake Sleep Time``

    """
    return get_time_in_sleep_stage(
        loader, "AWAKE", start_date, end_date, user_id, average
    )


def get_sleep_duration(
    loader, start_date=None, end_date=None, user_id="all", average=False
):
    """Get sleep duration.

    This function returns the absolute sleep duration for
    the given user(s). Depending on the value of ``average``
    parameter, the function returns sleep duration for each night (``average=False``),
    or the average sleep duration from ``start_date`` to ``end_date`` (``average=True``).

    Parameters
    ----------
    loader : :class:`pylabfront.loader`
        Initialized instance of :class:`pylabfront.loader`, required in order to properly load data.
    start_date : :class:`datetime.datetime`, optional
        Start date from which sleep duration data should be extracted, by default None.
        If None is used, then the ``start_date`` will be the first day with available sleep data
        for the given ``user_id``.
    end_date : :class:`datetime.datetime`, optional
        End date up to which awake sleep duration data should be extracted, by default None.
        If None is used, then the ``end_date`` will be the last day with available sleep data
        for the given ``user_id``.
    user_id : :class:`str`, optional
        IDs of the users for which sleep duration data have to extracted, by default "all"
    average : :class:`bool`, optional
        Average sleep duration across nights, by default False.
        If set to ``True``, then the average sleep duration from ``start_date`` to ``end_date`` is
        returned. Otherwise, sleep duration for each night from ``start_date`` to ``end_date`` is
        returned.

    Returns
    -------
    :class:`dict`
        The returned dictionary contains the sleep duration for the given ``user_id``.
        The primary key of the dictionary is always ``user_id``.
        If ``average`` is set to True, each value is a nested dictionary
        with the following structure:

            - ``DURATION``: containing sleep durations
            - ``days``: days over which awake duration values were averaged

        If ``average`` is set to False,  each value is a nested dictionary
        with the following structure:

        - ``day`` : ``Sleep Duration``
    """
    return get_time_in_sleep_stage(
        loader, "DURATION", start_date, end_date, user_id, average
    )


def get_sleep_score(
    loader, start_date=None, end_date=None, user_id="all", average=False
):
    """Get sleep score.

    This function returns the sleep score for
    the given user(s). Depending on the value of ``average``
    parameter, the function returns sleep scores for each night (``average=False``),
    or the average sleep scores from ``start_date`` to ``end_date`` (``average=True``).

    Parameters
    ----------
    loader : :class:`pylabfront.loader`
        Initialized instance of :class:`pylabfront.loader`, required in order to properly load data.
    start_date : :class:`datetime.datetime`, optional
        Start date from which sleep scores should be extracted, by default None.
        If None is used, then the ``start_date`` will be the first day with available sleep data
        for the given ``user_id``.
    end_date : :class:`datetime.datetime`, optional
        End date up to which awake sleep scores should be extracted, by default None.
        If None is used, then the ``end_date`` will be the last day with available sleep data
        for the given ``user_id``.
    user_id : :class:`str`, optional
        IDs of the users for which sleep scores have to extracted, by default "all"
    average : :class:`bool`, optional
        Average sleep scores across nights, by default False.
        If set to ``True``, then the average sleep scores from ``start_date`` to ``end_date`` is
        returned. Otherwise, sleep scores for each night from ``start_date`` to ``end_date`` is
        returned.

    Returns
    -------
    :class:`dict`
        The returned dictionary contains the sleep scores for the given ``user_id``.
        The primary key of the dictionary is always ``user_id``.
        If ``average`` is set to True, each value is a nested dictionary
        with the following structure:

            - ``SLEEP_SCORE``: containing sleep score values
            - ``days``: days over which awake scores values were averaged

        If ``average`` is set to False, each value of the dictionary is a nested dictionary
        with the following structure:

        - ``day`` : ``Sleep Duration``

    """
    return get_time_in_sleep_stage(
        loader, "SLEEP_SCORE", start_date, end_date, user_id, average
    )


def get_sleep_statistics(
    loader, start_date=None, end_date=None, user_id="all", resolution=1, average=False
):
    """Get sleep statistics from hypnograms.

    This function computes the following sleep statistics from the hypnogram
    extracted from sleep data:

        - Time In Bed (TIM): total duration of the hypnogram
        - Sleep Period Time (SPT): duration from first to last period of sleep.
        - Wake After Sleep Onset (WASO): duration of wake periods within SPT.
        - Total Sleep Time (TST): total duration of N1 + N2 + N3 + REM sleep in SPT.
        - Sleep Efficiency (SE): TST / TIB * 100 (%).
        - Sleep Maintenance Efficiency (SME): TST / SPT * 100 (%).
        - W, N1, N2, N3 and REM: sleep stages duration. NREM = N1 + N2 + N3.
        - % (W, … REM): sleep stages duration expressed in percentages of TST.
        - Latencies: latencies of sleep stages from the beginning of the record.
        - Sleep Onset Latency (SOL): Latency to first epoch of any sleep.

    The sleep statistics are automatically computed through `yasa <https://raphaelvallat.com/yasa>`_, so always make
    sure to check `yasa documentation <https://raphaelvallat.com/yasa/build/html/generated/yasa.sleep_statistics.html>`_
    to check the available sleep statistics.

    The sleep statistics are returned in dictionary format. If ``average`` is set
    to False, then the returned dictionary has ``participant_id`` as primary key,
    calendar days from ``start_date`` to ``end_date`` as secondary keys, and
    finally sleep statistics dictionary, with each key being the name of the
    statistic, and the value the corresponding computed value. If no sleep data
    is available for a given day, then ``None`` is returned in the dictionary. An example
    of the returned dictionary is the following ::

        {
            'ID-01': {
                datetime.datetime(2023, 3, 24, 0, 0): {
                    'TIB': 447.0,
                    'SPT': 447.0,
                    'WASO': 12.0,
                    'TST': 435.0,
                    'N1': 278.0,
                    'N2': 0.0,
                    'N3': 99.0,
                    'REM': 58.0,
                    'NREM': 377.0,
                    'SOL': 0.0,
                    'Lat_N1': 0.0,
                    'Lat_N2': nan,
                    'Lat_N3': 10.0,
                    'Lat_REM': 159.0,
                    '%N1': 63.9080459770115,
                    '%N2': 0.0,
                    '%N3': 22.75862068965517,
                    '%REM': 13.333333333333334,
                    '%NREM': 86.66666666666667,
                    'SE': 97.31543624161074,
                    'SME': 97.31543624161074
                },
                datetime.datetime(2023, 3, 25, 0, 0): None,
            }
        }

    If, instead, the ``average`` is set to ``True``, then the following
    dictionary is returned: ::

        {
            'ID-01': {
                'values': {
                    'TIB': 392.5,
                    'SPT': 392.3333333333333,
                    'WASO': 11.166666666666666,
                    'TST': 381.1666666666667,
                    'N1': 222.66666666666666,
                    'N2': 0.0,
                    'N3': 101.16666666666667,
                    'REM': 57.333333333333336,
                    'NREM': 323.8333333333333,
                    'SOL': 0.0,
                    'Lat_N1': 0.0,
                    'Lat_N2': nan,
                    'Lat_N3': 18.0,
                    'Lat_REM': 147.6,
                    '%N1': 58.720683726884715,
                    '%N2': 0.0,
                    '%N3': 27.14386877227862,
                    '%REM': 14.13544750083667,
                    '%NREM': 85.86455249916332,
                    'SE': 97.18162923269273,
                    'SME': 97.23617440388664
                    },
                'days': ['2023-03-24', '2023-03-28', '2023-03-29', '2023-03-30', '2023-03-31', '2023-04-04']
            }
        }

    Args:
        loader (_type_): _description_
        start_date (_type_, optional): _description_. Defaults to None.
        end_date (_type_, optional): _description_. Defaults to None.
        user_id (str, optional): _description_. Defaults to "all".
        resolution (int, optional): _description_. Defaults to 1.
        average (bool, optional): _description_. Defaults to False.

    Raises:
        TypeError: _description_

    Returns:
        _type_: _description_
    """
    if user_id == "all":
        # get all participant ids automatically
        user_id = loader.get_user_ids()

    if isinstance(user_id, str):
        user_id = [user_id]

    if not isinstance(user_id, list):
        raise TypeError("user_id has to be a list.")

    data_dict = {}
    average_dict = {}
    intervals = int(divmod((end_date - start_date).total_seconds(), 3600 * 24)[0])
    calendar_days = [
        start_date + i * datetime.timedelta(days=1) for i in range(1, intervals + 1)
    ]
    for participant in user_id:
        data_dict[participant] = {}
        for calendar_day in calendar_days:
            try:
                hypnogram = loader.load_hypnogram(participant, calendar_day, resolution)
            except:
                if not average:
                    data_dict[participant][calendar_day.date()] = None
                continue
            sleep_statistics = yasa.sleep_statistics(
                hypnogram["stage"], 1 / (resolution * 60)
            )
            data_dict[participant][calendar_day.date()] = {}
            data_dict[participant][calendar_day.date()] = sleep_statistics
        if average:
            sleep_stats_df = pd.DataFrame.from_dict(
                data_dict[participant], orient="index"
            )
            average_dict[participant] = {}
            average_dict[participant]["values"] = sleep_stats_df.mean().to_dict()
            average_dict[participant]["days"] = [x for x in sleep_stats_df.index]
    if average:
        return average_dict
    else:
        return data_dict


def get_sleep_statistic(
    loader,
    statistic,
    start_date=None,
    end_date=None,
    user_id="all",
    resolution=1,
    average=False,
):
    """Get a single sleep statistic computed from hypnograms.

    This function returns the computed sleep statistic. Valid options for the
    sleep statistic are:
        - :const:`sleep._YASA_TIME_IN_BED`: total duration of the hypnogram
        - :const:`sleep._YASA_SLEEP_PERIOD_TIME`: duration from first to last period of sleep.
        - :const:`sleep._YASA_WAKE_AFTER_SLEEP_ONSET`: duration of wake periods within SPT.
        - :const:`sleep._YASA_TOTAL_SLEEP_TIME`: total duration of N1 + N2 + N3 + REM sleep in SPT.
        - :const:`sleep._YASA_SLEEP_EFFICIENCY`: TST / TIB * 100 (%).
        - :const:`sleep._YASA_SLEEP_MAINTENANCE_EFFICIENCY`: TST / SPT * 100 (%).
        - :const:`sleep._YASA_SLEEP_ONSET_LATENCY`: Latency to first epoch of any sleep.
        - :const:`sleep._YASA_N1_PERC`: N1 sleep percentage of TST.
        - :const:`sleep._YASA_N2_PERC`: N2 sleep percentage of TST.
        - :const:`sleep._YASA_N3_PERC`: N3 sleep percentage of TST.
        - :const:`sleep._YASA_REM_PERC`: REM sleep percentage of TST.
        - :const:`sleep._YASA_NREM_PERC`: NREM sleep percentage of TST.
        - :const:`sleep._YASA_N1_DURATION`: N1 sleep stage duration.
        - :const:`sleep._YASA_N2_DURATION`: N2 sleep stage duration.
        - :const:`sleep._YASA_N3_DURATION`: N3 sleep stage duration.
        - :const:`sleep._YASA_REM_DURATION`: REM sleep stage duration.
        - :const:`sleep._YASA_NREM_DURATION`: NREM sleep stage duration.
        - :const:`sleep._YASA_N1_LATENCY`: Latency of first N1 sleep stage.
        - :const:`sleep._YASA_N2_LATENCY`: Latency of first N2 sleep stage.
        - :const:`sleep._YASA_N3_LATENCY`: Latency of first N3 sleep stage.
        - :const:`sleep._YASA_REM_LATENCY`: Latency of first REM sleep stage.

    Parameters
    ----------
    loader : :class:`pylabfront.loader.Loader`
        Initialized instance of a data loader.
    statistic : :class:`str`
        Sleep statistic of interest.
    start_date : class:`datetime.datetime`, optional
        Start date from which the statistic has to be retrieved, by default None.
        If set to None, then the start date is set to the first date available.
    end_date : class:`datetime.datetime`, optional
        End date before which the statistic has to be retrieved, by default None.
        If set to None, then the end date is set to the last date available.
    user_id : :class:`str` or :class:`list`, optional
        ID of the user(s) for which the statistic has to be retrieved, by default "all".
        If multiple users are required, a list must be passed.
    resolution : :class:`int`, optional
        Resolution in minutes for which the statistic has to be returned, by default 1.
        This affects the creation of the hypnogram.
    average : :class:`bool`, optional
        Whether to average the statistic or not, by default False.
        If set to True, then the statistic is returned as the average from
        ``start_date`` to ``end_date``. If set to False, then a single value
        is returned for each day from ``start_date`` to ``end_date``.

    Returns
    -------
    :class:`dict`
        Dictionary with data of the required sleep statistic.
    """
    all_stats_dict = get_sleep_statistics(
        loader,
        start_date=start_date,
        end_date=end_date,
        user_id=user_id,
        average=average,
        resolution=resolution,
    )
    statistic_dict = {}
    for user in all_stats_dict.keys():
        statistic_dict[user] = {}
        if not average:
            for day in all_stats_dict[user].keys():
                if isinstance(all_stats_dict[user][day], dict):
                    statistic_dict[user][day] = all_stats_dict[user][day][statistic]
                else:
                    statistic_dict[user][day] = None
        else:
            statistic_dict[user][statistic] = all_stats_dict[user]["values"][statistic]
            statistic_dict[user]["days"] = all_stats_dict[user]["days"]
    return statistic_dict


def get_time_in_bed(
    loader, start_date=None, end_date=None, user_id="all", resolution=1, average=False
):
    """Get time in bed (TIB) statistic.

    Parameters
    ----------
    loader : :class:`pylabfront.loader.Loader`
        Initialized instance of a data loader.
    start_date : class:`datetime.datetime`, optional
        Start date from time in bed has to be retrieved, by default None.
        If set to None, then the start date is set to the first date available.
    end_date : class:`datetime.datetime`, optional
        End date before which the time in bed has to be retrieved, by default None.
        If set to None, then the end date is set to the last date available.
    user_id : :class:`str` or :class:`list`, optional
        ID of the user(s) for which the time in bed has to be retrieved, by default "all".
        If multiple users are required, a list must be passed.
    resolution : :class:`int`, optional
        Resolution in minutes for which the time in bed has to be returned, by default 1.
        This affects the creation of the hypnogram.
    average : :class:`bool`, optional
        Whether to average the time in bed or not, by default False.
        If set to True, then the time in bed is returned as the average from
        ``start_date`` to ``end_date``. If set to False, then a single value
        is returned for each day from ``start_date`` to ``end_date``.

    Returns
    -------
    :class:`dict`
        Dictionary with time in bed data.
    """
    return get_sleep_statistic(
        loader,
        statistic=_YASA_TIME_IN_BED,
        start_date=start_date,
        end_date=end_date,
        user_id=user_id,
        resolution=resolution,
        average=average,
    )


def get_sleep_period_time(
    loader, start_date=None, end_date=None, user_id="all", resolution=1, average=False
):
    """Get sleep period time (SPT) statistic.

    Parameters
    ----------
    loader : :class:`pylabfront.loader.Loader`
        Initialized instance of a data loader.
    start_date : class:`datetime.datetime`, optional
        Start date from sleep period time has to be retrieved, by default None.
        If set to None, then the start date is set to the first date available.
    end_date : class:`datetime.datetime`, optional
        End date before which the sleep period time has to be retrieved, by default None.
        If set to None, then the end date is set to the last date available.
    user_id : :class:`str` or :class:`list`, optional
        ID of the user(s) for which the sleep period time has to be retrieved, by default "all".
        If multiple users are required, a list must be passed.
    resolution : :class:`int`, optional
        Resolution in minutes for which the sleep period time has to be returned, by default 1.
        This affects the creation of the hypnogram.
    average : :class:`bool`, optional
        Whether to average the sleep period time or not, by default False.
        If set to True, then the sleep period time is returned as the average from
        ``start_date`` to ``end_date``. If set to False, then a single value
        is returned for each day from ``start_date`` to ``end_date``.

    Returns
    -------
    :class:`dict`
        Dictionary with sleep period time data.
    """
    return get_sleep_statistic(
        loader,
        statistic=_YASA_SLEEP_PERIOD_TIME,
        start_date=start_date,
        end_date=end_date,
        user_id=user_id,
        resolution=resolution,
        average=average,
    )


def get_wake_after_sleep_onset(
    loader, start_date=None, end_date=None, user_id="all", resolution=1, average=False
):
    """Get wake after sleep onset (WASO) statistic.

    Parameters
    ----------
    loader : :class:`pylabfront.loader.Loader`
        Initialized instance of a data loader.
    start_date : class:`datetime.datetime`, optional
        Start date from wake after sleep onset has to be retrieved, by default None.
        If set to None, then the start date is set to the first date available.
    end_date : class:`datetime.datetime`, optional
        End date before which the wake after sleep onset has to be retrieved, by default None.
        If set to None, then the end date is set to the last date available.
    user_id : :class:`str` or :class:`list`, optional
        ID of the user(s) for which the wake after sleep onset has to be retrieved, by default "all".
        If multiple users are required, a list must be passed.
    resolution : :class:`int`, optional
        Resolution in minutes for which the wake after sleep onset has to be returned, by default 1.
        This affects the creation of the hypnogram.
    average : :class:`bool`, optional
        Whether to average the wake after sleep onset or not, by default False.
        If set to True, then the wake after sleep onset is returned as the average from
        ``start_date`` to ``end_date``. If set to False, then a single value
        is returned for each day from ``start_date`` to ``end_date``.

    Returns
    -------
    :class:`dict`
        Dictionary with wake after sleep onset data.
    """
    return get_sleep_statistic(
        loader,
        statistic=_YASA_WAKE_AFTER_SLEEP_ONSET,
        start_date=start_date,
        end_date=end_date,
        user_id=user_id,
        resolution=resolution,
        average=average,
    )


def get_total_sleep_time(
    loader, start_date=None, end_date=None, user_id="all", resolution=1, average=False
):
    """Get total sleep time (TST) statistic.

    Parameters
    ----------
    loader : :class:`pylabfront.loader.Loader`
        Initialized instance of a data loader.
    start_date : class:`datetime.datetime`, optional
        Start date from total sleep time has to be retrieved, by default None.
        If set to None, then the start date is set to the first date available.
    end_date : class:`datetime.datetime`, optional
        End date before which the total sleep time has to be retrieved, by default None.
        If set to None, then the end date is set to the last date available.
    user_id : :class:`str` or :class:`list`, optional
        ID of the user(s) for which the total sleep time has to be retrieved, by default "all".
        If multiple users are required, a list must be passed.
    resolution : :class:`int`, optional
        Resolution in minutes for which the total sleep time has to be returned, by default 1.
        This affects the creation of the hypnogram.
    average : :class:`bool`, optional
        Whether to average the total sleep time or not, by default False.
        If set to True, then the total sleep time is returned as the average from
        ``start_date`` to ``end_date``. If set to False, then a single value
        is returned for each day from ``start_date`` to ``end_date``.

    Returns
    -------
    :class:`dict`
        Dictionary with total sleep time data.
    """
    return get_sleep_statistic(
        loader,
        statistic=_YASA_TOTAL_SLEEP_TIME,
        start_date=start_date,
        end_date=end_date,
        user_id=user_id,
        resolution=resolution,
        average=average,
    )


def get_sleep_efficiency(
    loader, start_date=None, end_date=None, user_id="all", resolution=1, average=False
):
    """Get sleep efficiency (SE) statistic.

    Parameters
    ----------
    loader : :class:`pylabfront.loader.Loader`
        Initialized instance of a data loader.
    start_date : class:`datetime.datetime`, optional
        Start date from sleep efficiency has to be retrieved, by default None.
        If set to None, then the start date is set to the first date available.
    end_date : class:`datetime.datetime`, optional
        End date before which the sleep efficiency has to be retrieved, by default None.
        If set to None, then the end date is set to the last date available.
    user_id : :class:`str` or :class:`list`, optional
        ID of the user(s) for which the sleep efficiency has to be retrieved, by default "all".
        If multiple users are required, a list must be passed.
    resolution : :class:`int`, optional
        Resolution in minutes for which the sleep efficiency has to be returned, by default 1.
        This affects the creation of the hypnogram.
    average : :class:`bool`, optional
        Whether to average the sleep efficiency or not, by default False.
        If set to True, then the sleep efficiency is returned as the average from
        ``start_date`` to ``end_date``. If set to False, then a single value
        is returned for each day from ``start_date`` to ``end_date``.

    Returns
    -------
    :class:`dict`
        Dictionary with sleep efficiency data.
    """
    return get_sleep_statistic(
        loader,
        statistic=_YASA_SLEEP_EFFICIENCY,
        start_date=start_date,
        end_date=end_date,
        user_id=user_id,
        resolution=resolution,
        average=average,
    )


def get_sleep_maintenance_efficiency(
    loader, start_date=None, end_date=None, user_id="all", resolution=1, average=False
):
    """Get sleep maintenance efficiency (SE) statistic.

    Parameters
    ----------
    loader : :class:`pylabfront.loader.Loader`
        Initialized instance of a data loader.
    start_date : class:`datetime.datetime`, optional
        Start date from sleep maintenance efficiency has to be retrieved, by default None.
        If set to None, then the start date is set to the first date available.
    end_date : class:`datetime.datetime`, optional
        End date before which the sleep maintenance efficiency has to be retrieved, by default None.
        If set to None, then the end date is set to the last date available.
    user_id : :class:`str` or :class:`list`, optional
        ID of the user(s) for which the sleep maintenance efficiency has to be retrieved, by default "all".
        If multiple users are required, a list must be passed.
    resolution : :class:`int`, optional
        Resolution in minutes for which the sleep maintenance efficiency has to be returned, by default 1.
        This affects the creation of the hypnogram.
    average : :class:`bool`, optional
        Whether to average the sleep maintenance efficiency or not, by default False.
        If set to True, then the sleep maintenance efficiency is returned as the average from
        ``start_date`` to ``end_date``. If set to False, then a single value
        is returned for each day from ``start_date`` to ``end_date``.

    Returns
    -------
    :class:`dict`
        Dictionary with sleep maintenance efficiency data.
    """
    return get_sleep_statistic(
        loader,
        statistic=_YASA_SLEEP_MAINTENANCE_EFFICIENCY,
        start_date=start_date,
        end_date=end_date,
        user_id=user_id,
        resolution=resolution,
        average=average,
    )


def get_sleep_onset_latency(
    loader, start_date=None, end_date=None, user_id="all", resolution=1, average=False
):
    """Get sleep onset latency (SE) statistic.

    Parameters
    ----------
    loader : :class:`pylabfront.loader.Loader`
        Initialized instance of a data loader.
    start_date : class:`datetime.datetime`, optional
        Start date from sleep onset latency has to be retrieved, by default None.
        If set to None, then the start date is set to the first date available.
    end_date : class:`datetime.datetime`, optional
        End date before which the sleep onset latency has to be retrieved, by default None.
        If set to None, then the end date is set to the last date available.
    user_id : :class:`str` or :class:`list`, optional
        ID of the user(s) for which the sleep onset latency has to be retrieved, by default "all".
        If multiple users are required, a list must be passed.
    resolution : :class:`int`, optional
        Resolution in minutes for which the sleep onset latency has to be returned, by default 1.
        This affects the creation of the hypnogram.
    average : :class:`bool`, optional
        Whether to average the sleep onset latency or not, by default False.
        If set to True, then the sleep onset latency is returned as the average from
        ``start_date`` to ``end_date``. If set to False, then a single value
        is returned for each day from ``start_date`` to ``end_date``.

    Returns
    -------
    :class:`dict`
        Dictionary with sleep onset latency data.
    """
    return get_sleep_statistic(
        loader,
        statistic=_YASA_SLEEP_ONSET_LATENCY,
        start_date=start_date,
        end_date=end_date,
        user_id=user_id,
        resolution=resolution,
        average=average,
    )


def get_rem_sleep_latency(
    loader, start_date=None, end_date=None, user_id="all", resolution=1, average=False
):
    """Get REM sleep latency statistic.

    Parameters
    ----------
    loader : :class:`pylabfront.loader.Loader`
        Initialized instance of a data loader.
    start_date : class:`datetime.datetime`, optional
        Start date from REM sleep latency has to be retrieved, by default None.
        If set to None, then the start date is set to the first date available.
    end_date : class:`datetime.datetime`, optional
        End date before which the REM sleep latency has to be retrieved, by default None.
        If set to None, then the end date is set to the last date available.
    user_id : :class:`str` or :class:`list`, optional
        ID of the user(s) for which the REM sleep latency has to be retrieved, by default "all".
        If multiple users are required, a list must be passed.
    resolution : :class:`int`, optional
        Resolution in minutes for which the REM sleep latency has to be returned, by default 1.
        This affects the creation of the hypnogram.
    average : :class:`bool`, optional
        Whether to average the REM sleep latency or not, by default False.
        If set to True, then the REM sleep latency is returned as the average from
        ``start_date`` to ``end_date``. If set to False, then a single value
        is returned for each day from ``start_date`` to ``end_date``.

    Returns
    -------
    :class:`dict`
        Dictionary with REM sleep latency data.
    """
    return get_sleep_statistic(
        loader,
        statistic=_YASA_REM_LATENCY,
        start_date=start_date,
        end_date=end_date,
        user_id=user_id,
        resolution=resolution,
        average=average,
    )


def get_n1_sleep_latency(
    loader, start_date=None, end_date=None, user_id="all", resolution=1, average=False
):
    """Get N1 sleep latency statistic.

    Parameters
    ----------
    loader : :class:`pylabfront.loader.Loader`
        Initialized instance of a data loader.
    start_date : class:`datetime.datetime`, optional
        Start date from N1 sleep latency has to be retrieved, by default None.
        If set to None, then the start date is set to the first date available.
    end_date : class:`datetime.datetime`, optional
        End date before which the N1 sleep latency has to be retrieved, by default None.
        If set to None, then the end date is set to the last date available.
    user_id : :class:`str` or :class:`list`, optional
        ID of the user(s) for which the N1 sleep latency has to be retrieved, by default "all".
        If multiple users are required, a list must be passed.
    resolution : :class:`int`, optional
        Resolution in minutes for which the N1 sleep latency has to be returned, by default 1.
        This affects the creation of the hypnogram.
    average : :class:`bool`, optional
        Whether to average the N1 sleep latency or not, by default False.
        If set to True, then the N1 sleep latency is returned as the average from
        ``start_date`` to ``end_date``. If set to False, then a single value
        is returned for each day from ``start_date`` to ``end_date``.

    Returns
    -------
    :class:`dict`
        Dictionary with N1 sleep latency data.
    """
    return get_sleep_statistic(
        loader,
        statistic=_YASA_N1_LATENCY,
        start_date=start_date,
        end_date=end_date,
        user_id=user_id,
        resolution=resolution,
        average=average,
    )


def get_n2_sleep_latency(
    loader, start_date=None, end_date=None, user_id="all", resolution=1, average=False
):
    """Get N2 sleep latency statistic.

    Parameters
    ----------
    loader : :class:`pylabfront.loader.Loader`
        Initialized instance of a data loader.
    start_date : class:`datetime.datetime`, optional
        Start date from N2 sleep latency has to be retrieved, by default None.
        If set to None, then the start date is set to the first date available.
    end_date : class:`datetime.datetime`, optional
        End date before which the N2 sleep latency has to be retrieved, by default None.
        If set to None, then the end date is set to the last date available.
    user_id : :class:`str` or :class:`list`, optional
        ID of the user(s) for which the N2 sleep latency has to be retrieved, by default "all".
        If multiple users are required, a list must be passed.
    resolution : :class:`int`, optional
        Resolution in minutes for which the N2 sleep latency has to be returned, by default 1.
        This affects the creation of the hypnogram.
    average : :class:`bool`, optional
        Whether to average the N2 sleep latency or not, by default False.
        If set to True, then the N2 sleep latency is returned as the average from
        ``start_date`` to ``end_date``. If set to False, then a single value
        is returned for each day from ``start_date`` to ``end_date``.

    Returns
    -------
    :class:`dict`
        Dictionary with N2 sleep latency data.
    """
    return get_sleep_statistic(
        loader,
        statistic=_YASA_N2_LATENCY,
        start_date=start_date,
        end_date=end_date,
        user_id=user_id,
        resolution=resolution,
        average=average,
    )


def get_n3_sleep_latency(
    loader, start_date=None, end_date=None, user_id="all", resolution=1, average=False
):
    """Get N3 sleep latency statistic.

    Parameters
    ----------
    loader : :class:`pylabfront.loader.Loader`
        Initialized instance of a data loader.
    start_date : class:`datetime.datetime`, optional
        Start date from N3 sleep latency has to be retrieved, by default None.
        If set to None, then the start date is set to the first date available.
    end_date : class:`datetime.datetime`, optional
        End date before which the N3 sleep latency has to be retrieved, by default None.
        If set to None, then the end date is set to the last date available.
    user_id : :class:`str` or :class:`list`, optional
        ID of the user(s) for which the N3 sleep latency has to be retrieved, by default "all".
        If multiple users are required, a list must be passed.
    resolution : :class:`int`, optional
        Resolution in minutes for which the N3 sleep latency has to be returned, by default 1.
        This affects the creation of the hypnogram.
    average : :class:`bool`, optional
        Whether to average the N3 sleep latency or not, by default False.
        If set to True, then the N3 sleep latency is returned as the average from
        ``start_date`` to ``end_date``. If set to False, then a single value
        is returned for each day from ``start_date`` to ``end_date``.

    Returns
    -------
    :class:`dict`
        Dictionary with N3 sleep latency data.
    """
    return get_sleep_statistic(
        loader,
        statistic=_YASA_N3_LATENCY,
        start_date=start_date,
        end_date=end_date,
        user_id=user_id,
        resolution=resolution,
        average=average,
    )


def get_rem_sleep_percentage(
    loader, start_date=None, end_date=None, user_id="all", resolution=1, average=False
):
    """Get REM sleep percentage statistic.

    Parameters
    ----------
    loader : :class:`pylabfront.loader.Loader`
        Initialized instance of a data loader.
    start_date : class:`datetime.datetime`, optional
        Start date from REM sleep percentage has to be retrieved, by default None.
        If set to None, then the start date is set to the first date available.
    end_date : class:`datetime.datetime`, optional
        End date before which the REM sleep percentage has to be retrieved, by default None.
        If set to None, then the end date is set to the last date available.
    user_id : :class:`str` or :class:`list`, optional
        ID of the user(s) for which the REM sleep percentage has to be retrieved, by default "all".
        If multiple users are required, a list must be passed.
    resolution : :class:`int`, optional
        Resolution in minutes for which the REM sleep percentage has to be returned, by default 1.
        This affects the creation of the hypnogram.
    average : :class:`bool`, optional
        Whether to average the REM sleep percentage or not, by default False.
        If set to True, then the REM sleep percentage is returned as the average from
        ``start_date`` to ``end_date``. If set to False, then a single value
        is returned for each day from ``start_date`` to ``end_date``.

    Returns
    -------
    :class:`dict`
        Dictionary with REM sleep percentage data.
    """
    return get_sleep_statistic(
        loader,
        statistic=_YASA_REM_PERC,
        start_date=start_date,
        end_date=end_date,
        user_id=user_id,
        resolution=resolution,
        average=average,
    )


def get_n1_sleep_percentage(
    loader, start_date=None, end_date=None, user_id="all", resolution=1, average=False
):
    """Get N1 sleep percentage statistic.

    Parameters
    ----------
    loader : :class:`pylabfront.loader.Loader`
        Initialized instance of a data loader.
    start_date : class:`datetime.datetime`, optional
        Start date from N1 sleep percentage has to be retrieved, by default None.
        If set to None, then the start date is set to the first date available.
    end_date : class:`datetime.datetime`, optional
        End date before which the N1 sleep percentage has to be retrieved, by default None.
        If set to None, then the end date is set to the last date available.
    user_id : :class:`str` or :class:`list`, optional
        ID of the user(s) for which the N1 sleep percentage has to be retrieved, by default "all".
        If multiple users are required, a list must be passed.
    resolution : :class:`int`, optional
        Resolution in minutes for which the N1 sleep percentage has to be returned, by default 1.
        This affects the creation of the hypnogram.
    average : :class:`bool`, optional
        Whether to average the N1 sleep percentage or not, by default False.
        If set to True, then the N1 sleep percentage is returned as the average from
        ``start_date`` to ``end_date``. If set to False, then a single value
        is returned for each day from ``start_date`` to ``end_date``.

    Returns
    -------
    :class:`dict`
        Dictionary with N1 sleep percentage data.
    """
    return get_sleep_statistic(
        loader,
        statistic=_YASA_N1_PERC,
        start_date=start_date,
        end_date=end_date,
        user_id=user_id,
        resolution=resolution,
        average=average,
    )


def get_n2_sleep_percentage(
    loader, start_date=None, end_date=None, user_id="all", resolution=1, average=False
):
    """Get N2 sleep percentage statistic.

    Parameters
    ----------
    loader : :class:`pylabfront.loader.Loader`
        Initialized instance of a data loader.
    start_date : class:`datetime.datetime`, optional
        Start date from N2 sleep percentage has to be retrieved, by default None.
        If set to None, then the start date is set to the first date available.
    end_date : class:`datetime.datetime`, optional
        End date before which the N2 sleep percentage has to be retrieved, by default None.
        If set to None, then the end date is set to the last date available.
    user_id : :class:`str` or :class:`list`, optional
        ID of the user(s) for which the N2 sleep percentage has to be retrieved, by default "all".
        If multiple users are required, a list must be passed.
    resolution : :class:`int`, optional
        Resolution in minutes for which the N2 sleep percentage has to be returned, by default 1.
        This affects the creation of the hypnogram.
    average : :class:`bool`, optional
        Whether to average the N2 sleep percentage or not, by default False.
        If set to True, then the N2 sleep percentage is returned as the average from
        ``start_date`` to ``end_date``. If set to False, then a single value
        is returned for each day from ``start_date`` to ``end_date``.

    Returns
    -------
    :class:`dict`
        Dictionary with N2 sleep percentage data.
    """
    return get_sleep_statistic(
        loader,
        statistic=_YASA_N2_PERC,
        start_date=start_date,
        end_date=end_date,
        user_id=user_id,
        resolution=resolution,
        average=average,
    )


def get_n3_sleep_percentage(
    loader, start_date=None, end_date=None, user_id="all", resolution=1, average=False
):
    """Get N3 sleep percentage statistic.

    Parameters
    ----------
    loader : :class:`pylabfront.loader.Loader`
        Initialized instance of a data loader.
    start_date : class:`datetime.datetime`, optional
        Start date from N3 sleep percentage has to be retrieved, by default None.
        If set to None, then the start date is set to the first date available.
    end_date : class:`datetime.datetime`, optional
        End date before which the N3 sleep percentage has to be retrieved, by default None.
        If set to None, then the end date is set to the last date available.
    user_id : :class:`str` or :class:`list`, optional
        ID of the user(s) for which the N3 sleep percentage has to be retrieved, by default "all".
        If multiple users are required, a list must be passed.
    resolution : :class:`int`, optional
        Resolution in minutes for which the N3 sleep percentage has to be returned, by default 1.
        This affects the creation of the hypnogram.
    average : :class:`bool`, optional
        Whether to average the N3 sleep percentage or not, by default False.
        If set to True, then the N3 sleep percentage is returned as the average from
        ``start_date`` to ``end_date``. If set to False, then a single value
        is returned for each day from ``start_date`` to ``end_date``.

    Returns
    -------
    :class:`dict`
        Dictionary with N3 sleep percentage data.
    """
    return get_sleep_statistic(
        loader,
        statistic=_YASA_N3_PERC,
        start_date=start_date,
        end_date=end_date,
        user_id=user_id,
        resolution=resolution,
        average=average,
    )


def get_nrem_sleep_percentage(
    loader, start_date=None, end_date=None, user_id="all", resolution=1, average=False
):
    """Get NREM sleep percentage statistic.

    Parameters
    ----------
    loader : :class:`pylabfront.loader.Loader`
        Initialized instance of a data loader.
    start_date : class:`datetime.datetime`, optional
        Start date from NREM sleep percentage has to be retrieved, by default None.
        If set to None, then the start date is set to the first date available.
    end_date : class:`datetime.datetime`, optional
        End date before which the NREM sleep percentage has to be retrieved, by default None.
        If set to None, then the end date is set to the last date available.
    user_id : :class:`str` or :class:`list`, optional
        ID of the user(s) for which the NREM sleep percentage has to be retrieved, by default "all".
        If multiple users are required, a list must be passed.
    resolution : :class:`int`, optional
        Resolution in minutes for which the NREM sleep percentage has to be returned, by default 1.
        This affects the creation of the hypnogram.
    average : :class:`bool`, optional
        Whether to average the NREM sleep percentage or not, by default False.
        If set to True, then the NREM sleep percentage is returned as the average from
        ``start_date`` to ``end_date``. If set to False, then a single value
        is returned for each day from ``start_date`` to ``end_date``.

    Returns
    -------
    :class:`dict`
        Dictionary with NREM sleep percentage data.
    """
    return get_sleep_statistic(
        loader,
        statistic=_YASA_NREM_PERC,
        start_date=start_date,
        end_date=end_date,
        user_id=user_id,
        resolution=resolution,
        average=average,
    )


def get_sleep_timestamps(loader, start_date=None, end_date=None, user_ids="all"):
    """_summary_

    Parameters
    ----------
    loader : _type_
        _description_
    start_date : _type_, optional
        _description_, by default None
    end_date : _type_, optional
        _description_, by default None
    user_ids : str, optional
        _description_, by default "all"

    Returns
    -------
    _type_
        _description_
    """
    data_dict = {}

    user_ids = utils.get_user_ids(loader, user_ids)

    for user_id in user_ids:
        # better to give a bit of rooms before and after start_date and end_date to ensure they're included
        df = loader.load_garmin_connect_sleep_summary(
            user_id,
            start_date - datetime.timedelta(hours=6),
            end_date + datetime.timedelta(hours=6),
        )
        if len(df) > 0:
            df = df.groupby(
                _LABFRONT_GARMIN_CONNECT_SLEEP_SUMMARY_CALENDAR_DAY_COL
            ).head(1)
            df["waking_time"] = df[_LABFRONT_ISO_DATE_KEY] + df[
                _LABFRONT_GARMIN_CONNECT_SLEEP_SUMMARY_SLEEP_DURATION_MS_COL
            ].astype(int).apply(lambda x: datetime.timedelta(milliseconds=x))
            data_dict[user_id] = pd.Series(
                zip(df[_LABFRONT_ISO_DATE_KEY], df["waking_time"]),
<<<<<<< HEAD
                df[_LABFRONT_GARMIN_CONNECT_SLEEP_SUMMARY_CALENDAR_DAY_COL],
            ).to_dict(OrderedDict)
=======
                df[_LABFRONT_GARMIN_CONNECT_SLEEP_SUMMARY_CALENDAR_DAY_COL].dt.date,
            ).to_dict()
>>>>>>> 9e7fe99b
        else:
            data_dict[user_id] = None

    return data_dict

def get_sleep_midpoints(loader,
                        start_date=None,
                        end_date=None,
                        user_ids="all"):
    """Get the midpoints of sleeping occurrences

    Returns for every night in the period of interest the midpoint of the 
    sleeping process.
    ----------
    loader : :class:`pylabfront.loader.Loader`
        Initialized instance of data loader.
    start_date : :class:`datetime.datetime`, optional
        Start date of the period of interest, by default None.
    end_date : :class:`datetime.datetime`, optional
        End date of the period of interest, by default None.
    user : :class:`str`, optional
        ID of the user for which sleep midpoints are computed, by default "all".
    """
    data_dict = {}

    user_ids = utils.get_user_ids(loader, user_ids)

    for user_id in user_ids:
        sleep_timestamps = get_sleep_timestamps(loader,start_date,end_date,user_id)[user_id]
        if sleep_timestamps is None:
            data_dict[user_id] = None
        else:
            data_dict[user_id] = OrderedDict()
            for k,v in sleep_timestamps.items():
                daily_start_hour = v[0]
                daily_end_hour = v[1]
                midpoint = daily_start_hour + (daily_end_hour-daily_start_hour)/2
                data_dict[user_id][k] = midpoint
    
    return data_dict


def get_awakenings(loader, start_date, end_date, user_ids="all", average=False):
    """Get the number of awakenings

    Returns the number of times the user(s) of interest woke up during the night.
    This is checked considering the hypnogram and checking variations in sleep stages
    and awake status detection. If ``average`` is set to True, the average number of
    awakenings per night during the period between ``start_date`` and ``end_date`` is returned.

    Parameters
    ----------
    loader : _type_
        _description_
    start_date : _type_
        _description_
    end_date : _type_
        _description_
    user_ids : str, optional
        _description_, by default "all"
    average : bool, optional
        _description_, by default False

    Returns
    -------
    _type_
        _description_
    """

    user_ids = utils.get_user_ids(loader, user_ids)

    data_dict = {}
    if average:
        average_dict = {}

    for user in user_ids:
        data_dict[user] = {}
        if average:
            average_dict[user] = {}
        try:
            df = loader.load_garmin_connect_sleep_summary(user, start_date, end_date)
            nights_available = df.calendarDate
            for night in nights_available:
                hypnogram = loader.load_hypnogram(user, night)
                # check if there a difference in stage between successive observations (first one defaults to no change)
                hypnogram["stages_diff"] = np.concatenate(
                    [
                        [0],
                        hypnogram.iloc[1:, :].stage.values
                        - hypnogram.iloc[:-1, :].stage.values,
                    ]
                )
                # if there has been a negative change and the current stage is awake, then count it as awakening
                hypnogram["awakening"] = np.logical_and(
                    hypnogram.stage == 0, hypnogram.stages_diff < 0
                )
                num_awakenings = hypnogram.awakening.sum()
                data_dict[user][night] = num_awakenings
            if average:
                average_dict[user]["value"] = np.nanmean(list(data_dict[user].values()))
                average_dict[user]["days"] = [
                    datetime.datetime.strftime(night, "%Y-%m-%d")
                    for night in nights_available
                ]
        except:
            data_dict[user] = None

    if average:
        return average_dict
    return data_dict

def get_cpd(loader, 
            start_date=None,
            end_date=None,
            user=None,
            sleep_metric="midpoint",
            chronotype_sleep_start = 24,
            chronotype_sleep_end = 8,
            days_to_consider=28,
            verbose=False):
    """Computes composite phase deviation (CPD)

    Returns a measure of sleep regularity, either in terms of stability of rest midpoints
    if `sleep_metric` is 'midpoint', or in terms of duration is `sleep_metric` is 'duration'.
    The measure is computed for the period between `start_date` and `end_date` 
    but only keeping in consideration the most recent `days_to_consider`.
    Parameters
    ----------
    loader : :class:`pylabfront.loader.Loader`
        Initialized instance of data loader.
    start_date : :class:`datetime.datetime`, optional
        Start date from which to compute CPD, by default None.
    end_date : :class:`datetime.datetime`, optional
        End date until which to compute CPD, by default None.
    user : :class:`str`, optional
        ID of the user for which CPD is computed, by default None.
    sleep_metric : :class:`str`, optional
        the metric for the computation of CPD, can be either "midpoint" or "duration", by default "midpoint"
    chronotype_sleep_start : int, optional
        the hour of reference at which the user begins to sleep, by default 24
    chronotype_sleep_end : int, optional
        the hour of reference at which the user wakes up, by default 8
    days_to_consider : int, optional
        the maximum number of days to consider in the period of interest, by default 28
    verbose : :class:`str`, optional
        whether to show daily metric of the cpd components

    Returns
    -------
    float
        CPD metric, indicating sleep regularity of the user
    """

    if chronotype_sleep_start < chronotype_sleep_end: #the user goes to sleep after midnight
        chronotype_sleep_start = chronotype_sleep_start + 24    

    if user is None:
        raise KeyError("Specify a user")

    if sleep_metric == "midpoint":
        # define what is the expected midpoint based on the chronotype
        chronotype_sleep_midpoint = (chronotype_sleep_start + (chronotype_sleep_end + 24))/2 % 24
        sleep_midpoints = get_sleep_midpoints(loader,start_date,end_date,user)[user]

        previous_midpoint = None
        CPDs = []

        for calendar_date, midpoint in list(sleep_midpoints.items())[-days_to_consider:]:
            
            # mistiming component
            chronotype_daily_midpoint = datetime.datetime(calendar_date.year,
                                                          calendar_date.month,
                                                          calendar_date.day,
                                                          hour=int(chronotype_sleep_midpoint%24//1),
                                                          minute=int(chronotype_sleep_midpoint%1*60))
            # if the expected midpoint is prior to midnight we need to adjust the day
            if 14 < chronotype_sleep_midpoint < 24:
                chronotype_daily_midpoint -= datetime.timedelta(days=1)
            # observed daily midpoint
            mistiming_component = (chronotype_daily_midpoint - midpoint).total_seconds()/(60*60)
            
            # irregularity component
            if previous_midpoint is None: # only for the first night recorded
                irregularity_component = 0
            else:
                previous_day_midpoint_proxy = datetime.datetime(calendar_date.year,
                                                                calendar_date.month,
                                                                calendar_date.day,
                                                                hour=previous_midpoint.hour,
                                                                minute=previous_midpoint.minute)
                
                if 14 < previous_day_midpoint_proxy.hour < 24:
                    previous_day_midpoint_proxy -= datetime.timedelta(days=1)
                
                irregularity_component = (previous_day_midpoint_proxy - midpoint).total_seconds()/(60*60)
                print(previous_day_midpoint_proxy, midpoint)

            previous_midpoint = midpoint
            
            cpd = np.sqrt(mistiming_component**2+irregularity_component**2)
            if verbose:
                print(f"Date: {calendar_date}. Mistiming component: {round(mistiming_component,2)}. Irregularity component {round(irregularity_component,2)}.")
            CPDs.append(cpd)

    elif sleep_metric == "duration":
        chronotype_sleep_duration = chronotype_sleep_end + 24 - chronotype_sleep_start
        sleep_durations = get_sleep_duration(loader,start_date,end_date,user)[user]
        
        CPDs = []
        previous_duration = None

        for calendar_date, daily_duration in list(sleep_durations.items())[-days_to_consider:]:

            daily_duration = daily_duration / (1000*60*60) # conversion in hours

            mistiming_component = chronotype_sleep_duration - daily_duration
            
            if previous_duration is None:
                irregularity_component = 0
            else:
                irregularity_component = (previous_duration-daily_duration)

            previous_duration = daily_duration
            
            cpd = np.sqrt(mistiming_component**2+irregularity_component**2)
            if verbose:
                print(f"Date: {calendar_date}. Mistiming component: {round(mistiming_component,2)}. Irregularity component {round(irregularity_component,2)}.")
            CPDs.append(cpd)

    else:
        raise KeyError("The sleep metric must be either 'midpoint' or 'duration'")
    
    return np.mean(CPDs)


def get_sleep_metric_std(loader,
                         start_date=None,
                         end_date=None,
                         user=None,
                         metric=None):
    """Calculates standard deviation of a desired sleep metric

    Given a selected metric, calculates for the period of interest and user of interest, its standard deviation
    Parameters
    ----------
    loader : :class:`pylabfront.loader.Loader`
        Initialized instance of data loader.
    start_date : :class:`datetime.datetime`, optional
        Start date for the period of interest, by default None.
    end_date : :class:`datetime.datetime`, optional
        End date for the period of interest, by default None.
    user : str, optional
        user id for the user of interest, by default None
    metric : str, optional
        name of the metric or name of the sleep function for which calculate std, by default None

    Returns
    -------
    float
        Standard deviation for the sleep metric of interest
    """
    
    if metric is None:
        raise KeyError("Must specify a valid sleep metric")
    elif metric == "duration":
        metric_data = get_sleep_duration(loader,start_date,end_date,user)[user]
        metric_data = [duration/(1000*60*60) for duration in metric_data.values()]
    else:
        try:
            metric_data = metric(loader,start_date,end_date,user)[user]
            metric_data = list(metric_data.values())
        except:
            raise KeyError("Metric specified isn't valid") # TODO implement for other features as needed
    
    return np.nanstd(metric_data)<|MERGE_RESOLUTION|>--- conflicted
+++ resolved
@@ -137,13 +137,8 @@
                 participant_sleep_summary[column].values,
                 index=participant_sleep_summary[
                     _LABFRONT_GARMIN_CONNECT_SLEEP_SUMMARY_CALENDAR_DAY_COL
-<<<<<<< HEAD
-                ],
-            ).to_dict(OrderedDict)
-=======
                 ].dt.date,
             ).to_dict()
->>>>>>> 9e7fe99b
             if average:
                 sleep_data_df = pd.DataFrame.from_dict(data_dict[user], orient="index")
                 average_dict[user] = {}
@@ -1407,13 +1402,8 @@
             ].astype(int).apply(lambda x: datetime.timedelta(milliseconds=x))
             data_dict[user_id] = pd.Series(
                 zip(df[_LABFRONT_ISO_DATE_KEY], df["waking_time"]),
-<<<<<<< HEAD
-                df[_LABFRONT_GARMIN_CONNECT_SLEEP_SUMMARY_CALENDAR_DAY_COL],
-            ).to_dict(OrderedDict)
-=======
                 df[_LABFRONT_GARMIN_CONNECT_SLEEP_SUMMARY_CALENDAR_DAY_COL].dt.date,
             ).to_dict()
->>>>>>> 9e7fe99b
         else:
             data_dict[user_id] = None
 
