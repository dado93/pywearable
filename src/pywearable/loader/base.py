import datetime
from typing import Union

import pandas as pd


class BaseLoader:
    """Abstract class for the implementation of loader classes."""

    def __init__(self):
        pass

    def load_daily_summary(
        self,
        user_id: str,
        start_date: Union[datetime.datetime, datetime.date, str, None] = None,
        end_date: Union[datetime.datetime, datetime.date, str, None] = None,
    ) -> pd.DataFrame:
        pass

    def load_sleep_summary(
        self,
        user_id: str,
        start_date: Union[datetime.datetime, datetime.date, str, None] = None,
        end_date: Union[datetime.datetime, datetime.date, str, None] = None,
    ) -> pd.DataFrame:
        pass

    def load_sleep_stage(
        self,
        user_id: str,
        start_date: Union[datetime.datetime, datetime.date, str, None] = None,
        end_date: Union[datetime.datetime, datetime.date, str, None] = None,
    ) -> pd.DataFrame:
        pass

    def load_heart_rate(
        self,
        user_id: str,
        start_date: Union[datetime.datetime, datetime.date, str, None] = None,
        end_date: Union[datetime.datetime, datetime.date, str, None] = None,
    ) -> pd.DataFrame:
        pass

    def load_pulse_ox(
        self,
        user_id: str,
        start_date: Union[datetime.datetime, datetime.date, str, None] = None,
        end_date: Union[datetime.datetime, datetime.date, str, None] = None,
    ) -> pd.DataFrame:
        raise NotImplementedError

<<<<<<< HEAD
=======
    def load_respiration(
        self,
        user_id: str,
        start_date: Union[datetime.datetime, datetime.date, str, None] = None,
        end_date: Union[datetime.datetime, datetime.date, str, None] = None,
    ) -> pd.DataFrame:
        """Load respiration data.

        This function loads respiration data from
        a given user and for a given time frame, from
        ``start_date`` to ``end_date``.

        Parameters
        ----------
        user_id : str
            User id for which data have to be loaded.
        start_date : datetime.datetime or datetime.date or str or None, optional
            Start date for data retrieval, by default None
        end_date : datetime.datetime or datetime.date or str or None, optional
            End date for data retrieval, by default None

        Returns
        -------
        :class:`pd.DataFrame`
            DataFrame with respiration data.

        Raises
        ------
        NotImplementedError
            Method must be implement by loaders.
        """
        raise NotImplementedError

    def load_sleep_pulse_ox(
        self,
        user_id: str,
        start_date: Union[datetime.datetime, datetime.date, str, None] = None,
        end_date: Union[datetime.datetime, datetime.date, str, None] = None,
    ) -> pd.DataFrame:
        """Load sleep pulse ox data.

        This function loads sleep pulse ox data from
        a given user and for a given time frame, from
        ``start_date`` to ``end_date``.

        Parameters
        ----------
        user_id : str
            User id for which data have to be loaded.
        start_date : datetime.datetime or datetime.date or str or None, optional
            Start date for data retrieval, by default None
        end_date : datetime.datetime or datetime.date or str or None, optional
            End date for data retrieval, by default None

        Returns
        -------
        :class:`pd.DataFrame`
            DataFrame with sleep pulse ox data.

        Raises
        ------
        NotImplementedError
            Method must be implement by loaders.
        """
        raise NotImplementedError

    def load_sleep_respiration(
        self,
        user_id: str,
        start_date: Union[datetime.datetime, datetime.date, str, None] = None,
        end_date: Union[datetime.datetime, datetime.date, str, None] = None,
    ) -> pd.DataFrame:
        """Load sleep respiration data.

        This function loads sleep respiration data from
        a given user and for a given time frame, from
        ``start_date`` to ``end_date``.

        Parameters
        ----------
        user_id : str
            User id for which data have to be loaded.
        start_date : datetime.datetime or datetime.date or str or None, optional
            Start date for data retrieval, by default None
        end_date : datetime.datetime or datetime.date or str or None, optional
            End date for data retrieval, by default None

        Returns
        -------
        :class:`pd.DataFrame`
            DataFrame with sleep respiration data.

        Raises
        ------
        NotImplementedError
            Method must be implement by loaders.
        """
        raise NotImplementedError

>>>>>>> 486bfac4
    def load_bbi(
        self,
        user_id: str,
        start_date: Union[datetime.datetime, datetime.date, str, None] = None,
<<<<<<< HEAD
        end_date: Union[datetime.datetime, datetime.date, str, None] = None,
    ):
=======
        end_date: Union[datetime.datetime, datetime.date, str, None] = None
    ) -> pd.DataFrame:
>>>>>>> 486bfac4
        pass

    def get_user_ids(self) -> list:
        """Get list of available user IDs.

        This function is used in sub-modules when
        the ``user_id`` parameter is set to ``"all"``.

        Returns
        -------
        :class:`list`
            List of available user IDs.
        """
        pass<|MERGE_RESOLUTION|>--- conflicted
+++ resolved
@@ -50,8 +50,6 @@
     ) -> pd.DataFrame:
         raise NotImplementedError
 
-<<<<<<< HEAD
-=======
     def load_respiration(
         self,
         user_id: str,
@@ -151,18 +149,12 @@
         """
         raise NotImplementedError
 
->>>>>>> 486bfac4
     def load_bbi(
         self,
         user_id: str,
         start_date: Union[datetime.datetime, datetime.date, str, None] = None,
-<<<<<<< HEAD
         end_date: Union[datetime.datetime, datetime.date, str, None] = None,
-    ):
-=======
-        end_date: Union[datetime.datetime, datetime.date, str, None] = None
     ) -> pd.DataFrame:
->>>>>>> 486bfac4
         pass
 
     def get_user_ids(self) -> list:
