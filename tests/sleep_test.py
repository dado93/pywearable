import datetime
from io import StringIO
from pathlib import Path

import numpy as np
import numpy.testing
import pandas as pd
import pandas.testing
import pytest

import pywearable.constants
import pywearable.loader
import pywearable.sleep


@pytest.fixture
def sleep_summary():
    sleep_summary = pd.read_csv(
        StringIO(
            """sleepSummaryId,calendarDate,timezoneOffsetInMs,unixTimestampInMs,isoDate,durationInMs,unmeasurableSleepDurationInMs,n3SleepDurationInMs,n1SleepDurationInMs,remSleepDurationInMs,awakeDurationInMs,n2SleepDurationInMs,overallSleepScore
x4c64722-64595538-6630,2023-05-09,7200000,1683576120000,2023-05-08T22:02:00.000+02:00,26160000,0,3900000,15480000,6780000,780000,,88
x4c64722-645ab9b4-55c8,2023-05-10,7200000,1683667380000,2023-05-09T23:23:00.000+02:00,21960000,,,,,,,
x4c64722-645bf6d0-6888,2023-05-11,7200000,1683748560000,2023-05-10T21:56:00.000+02:00,26760000,0,26760000,0,0,0,,40
x4c64722-645d63f8-5c94,2023-05-12,7200000,1683842040000,2023-05-11T23:54:00.000+02:00,23700000,0,0,23700000,0,600000,,70
            """
        ),
    )
    sleep_summary[pywearable.constants._ISODATE_COL] = pd.to_datetime(
        sleep_summary[pywearable.constants._UNIXTIMESTAMP_IN_MS_COL]
        + sleep_summary[pywearable.constants._TIMEZONEOFFSET_IN_MS_COL],
        unit="ms",
        utc=True,
    ).dt.tz_localize(None)
    sleep_summary[pywearable.constants._CALENDAR_DATE_COL] = pd.to_datetime(
        sleep_summary[pywearable.constants._CALENDAR_DATE_COL], format="%Y-%m-%d"
    ).dt.date
    return sleep_summary


@pytest.fixture
def sleep_score():
    return pd.Series(
        [88, np.nan, 40, 70],
        index=[
            "x4c64722-64595538-6630",
            "x4c64722-645ab9b4-55c8",
            "x4c64722-645bf6d0-6888",
            "x4c64722-645d63f8-5c94",
        ],
    )


@pytest.fixture
def sleep_summary_id_as_idx(sleep_summary):
    return sleep_summary.set_index(
        pywearable.constants._SLEEP_SUMMARY_ID_COL, drop=True
    )


@pytest.fixture
def sleep_stages():
    sleep_stages = pd.read_csv(
        StringIO(
            """sleepSummaryId,timezoneOffsetInMs,unixTimestampInMs,isoDate,durationInMs,type
x4c64722-64595538-6630,7200000,1683576120000,2023-05-08T22:02:00.000+02:00,600000,n1
x4c64722-64595538-6630,7200000,1683576720000,2023-05-08T22:12:00.000+02:00,960000,n3
x4c64722-64595538-6630,7200000,1683577680000,2023-05-08T22:28:00.000+02:00,60000,awake
x4c64722-64595538-6630,7200000,1683577740000,2023-05-08T22:29:00.000+02:00,600000,n1
x4c64722-64595538-6630,7200000,1683578340000,2023-05-08T22:39:00.000+02:00,720000,n3
x4c64722-64595538-6630,7200000,1683579060000,2023-05-08T22:51:00.000+02:00,1800000,n1
x4c64722-64595538-6630,7200000,1683580860000,2023-05-08T23:21:00.000+02:00,2700000,rem
x4c64722-64595538-6630,7200000,1683583560000,2023-05-09T00:06:00.000+02:00,840000,n1
x4c64722-64595538-6630,7200000,1683584400000,2023-05-09T00:20:00.000+02:00,1080000,n3
x4c64722-64595538-6630,7200000,1683585480000,2023-05-09T00:38:00.000+02:00,2520000,n1
x4c64722-64595538-6630,7200000,1683588000000,2023-05-09T01:20:00.000+02:00,1260000,rem
x4c64722-64595538-6630,7200000,1683589260000,2023-05-09T01:41:00.000+02:00,2760000,n1
x4c64722-64595538-6630,7200000,1683592020000,2023-05-09T02:27:00.000+02:00,360000,n3
x4c64722-64595538-6630,7200000,1683592380000,2023-05-09T02:33:00.000+02:00,240000,n1
x4c64722-64595538-6630,7200000,1683592620000,2023-05-09T02:37:00.000+02:00,660000,awake
x4c64722-64595538-6630,7200000,1683593280000,2023-05-09T02:48:00.000+02:00,1440000,n1
x4c64722-64595538-6630,7200000,1683594720000,2023-05-09T03:12:00.000+02:00,780000,n3
x4c64722-64595538-6630,7200000,1683595500000,2023-05-09T03:25:00.000+02:00,540000,n1
x4c64722-64595538-6630,7200000,1683596040000,2023-05-09T03:34:00.000+02:00,2820000,rem
x4c64722-64595538-6630,7200000,1683598860000,2023-05-09T04:21:00.000+02:00,960000,n1
x4c64722-64595538-6630,7200000,1683599820000,2023-05-09T04:37:00.000+02:00,60000,awake
x4c64722-64595538-6630,7200000,1683599880000,2023-05-09T04:38:00.000+02:00,3180000,n1
x4c64722-645bf6d0-6888,7200000,1683748560000,2023-05-10T21:56:00.000+02:00,26760000,n3
x4c64722-645d63f8-5c94,7200000,1683842040000,2023-05-11T23:54:00.000+02:00,600000,awake
x4c64722-645d63f8-5c94,7200000,1683842640000,2023-05-12T00:04:00.000+02:00,23700000,n1
        """
        )
    )
    sleep_stages[pywearable.constants._ISODATE_COL] = pd.to_datetime(
        sleep_stages[pywearable.constants._UNIXTIMESTAMP_IN_MS_COL]
        + sleep_stages[pywearable.constants._TIMEZONEOFFSET_IN_MS_COL],
        unit="ms",
        utc=True,
    ).dt.tz_localize(None)
    return sleep_stages


@pytest.fixture()
def base_loader(mocker, sleep_summary, sleep_stages):
    loader = pywearable.loader.BaseLoader()
    mocker.patch(
        "pywearable.loader.BaseLoader.load_sleep_summary",
        return_value=sleep_summary,
    )
    mocker.patch(
        "pywearable.loader.BaseLoader.load_sleep_stage", return_value=sleep_stages
    )
    return loader


def test_get_time_in_bed(base_loader):
    raise AssertionError


def test_get_sleep_period_time(base_loader):
    raise AssertionError


def test_get_total_sleep_time(base_loader):
    """
    Aim: Test that Total Sleep Time (TST) computed
    starting from a loader returns the proper
    values.
    """
    tst = pywearable.sleep.get_total_sleep_time(base_loader, user_id="1")
    assert tst == {
        "1": {
            datetime.date(2023, 5, 9): 436.0,
            datetime.date(2023, 5, 10): 0.0,
            datetime.date(2023, 5, 11): 446.0,
            datetime.date(2023, 5, 12): 395.0,
        }
    }


def test_get_sleep_efficiency(base_loader):
    raise AssertionError


def test_get_sleep_maintenance_efficiency(base_loader):
    raise AssertionError


def test_get_wake_after_sleep_onset(base_loader):
    raise AssertionError


def get_n1_latency(base_loader):
    raise AssertionError


def test_get_sleep_onset_latency(base_loader):
    raise AssertionError


def test_get_sleep_statistic(base_loader, metric):
    raise AssertionError


def test_get_sleep_statistics(base_loader):
    raise AssertionError


def test_compute_sleep_score(sleep_summary_id_as_idx):
    sleep_score = pywearable.sleep._compute_sleep_score(sleep_summary_id_as_idx)
    assert type(sleep_score) == pd.Series
    pandas.testing.assert_series_equal(
        sleep_score,
        pd.Series(
            [88.0, np.nan, 40.0, 70.0],
            index=[
                "x4c64722-64595538-6630",
                "x4c64722-645ab9b4-55c8",
                "x4c64722-645bf6d0-6888",
                "x4c64722-645d63f8-5c94",
            ],
        ),
        check_names=False,
        check_dtype=False,
    )


def test_compute_sleep_efficiency(sleep_summary_id_as_idx, sleep_stages):
    sleep_efficiency = pywearable.sleep._compute_sleep_efficiency(
        sleep_summary_id_as_idx, sleep_stages
    )
    assert type(sleep_efficiency) == pd.Series
    numpy.testing.assert_almost_equal(
        sleep_efficiency["x4c64722-64595538-6630"], 97.1, decimal=1
    )


<<<<<<< HEAD
def test_compute_total_sleep_time(sleep_summary, sleep_stages):
    tst = pywearable.sleep._compute_total_sleep_time(sleep_summary=sleep_summary, sleep_stages=sleep_stages)
=======
def test_compute_total_sleep_time(sleep_summary_id_as_idx, sleep_stages):
    tst = pywearable.sleep._compute_total_sleep_time(
        sleep_summary_id_as_idx, sleep_stages
    )
>>>>>>> d018c43b
    correct_tst = pd.Series(
        [436.0, 366.0, 446.0, 395.0],
        index=[
            "x4c64722-64595538-6630",
            "x4c64722-645ab9b4-55c8",
            "x4c64722-645bf6d0-6888",
            "x4c64722-645d63f8-5c94",
        ],
    )
    pd.testing.assert_series_equal(left=tst, right=correct_tst, check_names=False)


def test_compute_sleep_maintenance_efficiency(sleep_summary_id_as_idx, sleep_stages):
    sleep_maintenance_efficiency = (
        pywearable.sleep._compute_sleep_maintenance_efficiency(
<<<<<<< HEAD
            sleep_summary=sleep_summary, sleep_stages=sleep_stages
=======
            sleep_summary_id_as_idx, sleep_stages
>>>>>>> d018c43b
        )
    )
    assert type(sleep_maintenance_efficiency) == pd.Series
    numpy.testing.assert_almost_equal(
        sleep_maintenance_efficiency["x4c64722-64595538-6630"], 97.1, decimal=1
    )


def test_compute_awake_count(
    sleep_summary_id_as_idx: pd.DataFrame, sleep_stages: pd.DataFrame
):
    awake_count = pywearable.sleep._compute_awake_count(
        sleep_summary_id_as_idx, sleep_stages
    )
    pd.testing.assert_series_equal(
        awake_count,
        pd.Series(
            [3.0, np.nan, 0.0, 1.0],
            index=[
                "x4c64722-64595538-6630",
                "x4c64722-645ab9b4-55c8",
                "x4c64722-645bf6d0-6888",
                "x4c64722-645d63f8-5c94",
            ],
        ),
        check_names=False,
    )


def test_compute_latencies(
    sleep_summary_id_as_idx: pd.DataFrame, sleep_stages: pd.DataFrame
):
    sleep_latencies = pywearable.sleep._compute_latencies(
        sleep_summary_id_as_idx, sleep_stages
    )
    assert type(sleep_latencies) == pd.DataFrame
    assert set(
        [
            pywearable.constants._SLEEP_STAGE_AWAKE_STAGE_VALUE,
            pywearable.constants._SLEEP_STAGE_N3_STAGE_VALUE,
            pywearable.constants._SLEEP_STAGE_REM_STAGE_VALUE,
            pywearable.constants._SLEEP_STAGE_N1_STAGE_VALUE,
            pywearable.constants._SLEEP_STAGE_N2_STAGE_VALUE,
        ]
    ).issubset(sleep_latencies.columns)
    # Check latencies for a given sleep summary
    assert sleep_latencies.loc["x4c64722-64595538-6630", "n3"] == 10
    assert sleep_latencies.loc["x4c64722-64595538-6630", "awake"] == 26
    assert sleep_latencies.loc["x4c64722-64595538-6630", "n1"] == 0
    assert sleep_latencies.loc["x4c64722-64595538-6630", "rem"] == 79
    # Check latencies for sleep summary with only one sleep stage
    assert sleep_latencies.loc["x4c64722-645bf6d0-6888", "n3"] == 0
    assert np.isnan(sleep_latencies.loc["x4c64722-645bf6d0-6888", "n1"])
    # Check latencies for sleep summary with no sleep stages
    assert np.isnan(sleep_latencies.loc["x4c64722-645ab9b4-55c8", "rem"])
    assert np.isnan(sleep_latencies.loc["x4c64722-645ab9b4-55c8", "n1"])


def test_compute_waso(
    sleep_summary_id_as_idx: pd.DataFrame, sleep_stages: pd.DataFrame
):
    waso = pywearable.sleep._compute_wake_after_sleep_onset(
        sleep_summary_id_as_idx, sleep_stages
    )
    assert type(waso) == pd.Series
    # Check latencies for a given sleep summary
    assert waso.loc["x4c64722-64595538-6630"] == 13.0
    # Check latencies for sleep summary with no wake sleep stage
    assert waso.loc["x4c64722-645bf6d0-6888"] == 0
    # Check latencies for sleep summary with no sleep stages
    assert np.isnan(waso.loc["x4c64722-645ab9b4-55c8"])


def test_compute_sleep_onset_latency(
    sleep_summary_id_as_idx: pd.DataFrame, sleep_stages: pd.DataFrame
):
    sol = pywearable.sleep._compute_sleep_onset_latency(
        sleep_summary_id_as_idx, sleep_stages
    )
    assert type(sol) == pd.Series
    # Check onset latency
    assert sol.loc["x4c64722-64595538-6630"] == 0.0
    assert sol.loc["x4c64722-645bf6d0-6888"] == 0.0
    assert sol.loc["x4c64722-645d63f8-5c94"] == 10.0
    # Check onset latency for sleep summary with no sleep stages
    assert np.isnan(sol.loc["x4c64722-645ab9b4-55c8"])


def test_compute_sleep_period_time(
    sleep_summary_id_as_idx: pd.DataFrame, sleep_stages: pd.DataFrame
):
    sol = pywearable.sleep._compute_sleep_period_time(
        sleep_summary_id_as_idx, sleep_stages
    )
    assert type(sol) == pd.Series
    pandas.testing.assert_series_equal(
        sol,
        pd.Series(
            [449.0, np.nan, 446.0, 395.0],
            index=[
                "x4c64722-64595538-6630",
                "x4c64722-645ab9b4-55c8",
                "x4c64722-645bf6d0-6888",
                "x4c64722-645d63f8-5c94",
            ],
        ),
        check_dtype=False,
        check_names=False,
    )


def test_compute_unmeasurable_duration(sleep_summary_id_as_idx: pd.DataFrame):
    unmeasurable_duration = pywearable.sleep._compute_unmeasurable_duration(
<<<<<<< HEAD
        sleep_summary=sleep_summary, sleep_stages=sleep_stages
=======
        sleep_summary_id_as_idx
>>>>>>> d018c43b
    )
    assert type(unmeasurable_duration) == pd.Series
    # Check sleep onset latency for given sleep summaries
    assert unmeasurable_duration.loc["x4c64722-64595538-6630"] == 0.0
    assert unmeasurable_duration.loc["x4c64722-645bf6d0-6888"] == 0.0


def test_compute_stage_count(
    sleep_summary_id_as_idx: pd.DataFrame, sleep_stages: pd.DataFrame
):
    counts = pywearable.sleep._compute_stage_count(
        sleep_summary_id_as_idx, sleep_stages
    )
    assert type(counts) == pd.DataFrame
    assert (
        counts.loc[
            "x4c64722-64595538-6630", pywearable.constants._SLEEP_STAGE_N1_STAGE_VALUE
        ]
        == 11.0
    )
    assert (
        counts.loc[
            "x4c64722-64595538-6630", pywearable.constants._SLEEP_STAGE_N3_STAGE_VALUE
        ]
        == 5.0
    )
    assert (
        counts.loc[
            "x4c64722-64595538-6630",
            pywearable.constants._SLEEP_STAGE_AWAKE_STAGE_VALUE,
        ]
        == 3.0
    )
    assert np.isnan(
        counts.loc[
            "x4c64722-645ab9b4-55c8", pywearable.constants._SLEEP_STAGE_N3_STAGE_VALUE
        ]
    )
    assert (
        counts.loc[
            "x4c64722-645bf6d0-6888", pywearable.constants._SLEEP_STAGE_N3_STAGE_VALUE
        ]
        == 1.0
    )
    assert (
        counts.loc[
            "x4c64722-645d63f8-5c94", pywearable.constants._SLEEP_STAGE_N1_STAGE_VALUE
        ]
        == 1.0
    )
    assert (
        counts.loc[
            "x4c64722-645d63f8-5c94", pywearable.constants._SLEEP_STAGE_REM_STAGE_VALUE
        ]
        == 0.0
    )


def test_compute_rem_count(
    sleep_summary_id_as_idx: pd.DataFrame, sleep_stages: pd.DataFrame
):
    counts = pywearable.sleep._compute_rem_count(sleep_summary_id_as_idx, sleep_stages)
    assert type(counts) == pd.Series
    assert counts.loc["x4c64722-64595538-6630"] == 3.0


<<<<<<< HEAD
def test_compute_cpd_midpoint(sleep_summary: pd.DataFrame):
    sleep_summary.calendarDate = sleep_summary.calendarDate.apply(lambda x: pd.to_datetime(x)).dt.date
    sol = pywearable.sleep._compute_cpd_midpoint(sleep_summary, ("22:30","06:00"))
    assert type(sol) == pd.Series
    pandas.testing.assert_series_equal(
        sol,
        pd.Series(
            [0.475, 0.683, 0.987, 1.921],
=======
def test_compute_n1_duration(
    sleep_summary_id_as_idx: pd.DataFrame, sleep_stages: pd.DataFrame
):
    # Setup
    n1 = pywearable.sleep._compute_n1_duration(sleep_summary_id_as_idx, sleep_stages)
    # Check and assert
    pd.testing.assert_series_equal(
        n1,
        pd.Series(
            [258.0, np.nan, 0.0, 395.0],
>>>>>>> d018c43b
            index=[
                "x4c64722-64595538-6630",
                "x4c64722-645ab9b4-55c8",
                "x4c64722-645bf6d0-6888",
                "x4c64722-645d63f8-5c94",
            ],
        ),
<<<<<<< HEAD
        check_dtype=False,
        check_names=False,
        check_exact=False,
        atol=0.01
    )
    sol2 = pywearable.sleep._compute_cpd_midpoint(sleep_summary, ("23:30","07:00"))
    assert type(sol2) == pd.Series
    pandas.testing.assert_series_equal(
        sol2,
        pd.Series(
            [1.475, 1.049, 1.781, 1.625],
            index=[
                "x4c64722-64595538-6630",
                "x4c64722-645ab9b4-55c8",
                "x4c64722-645bf6d0-6888",
                "x4c64722-645d63f8-5c94",
            ],
        ),
        check_dtype=False,
        check_names=False,
        check_exact=False,
        atol=0.01
    )
    sol3 = pywearable.sleep._compute_cpd_midpoint(sleep_summary, None)
    assert type(sol3) == pd.Series
    pandas.testing.assert_series_equal(
        sol3,
        pd.Series(
            [0.492, 0.679, 0.997, 1.912],
=======
        check_names=False,
        check_dtype=False,
    )


def test_compute_n2_duration(
    sleep_summary_id_as_idx: pd.DataFrame, sleep_stages: pd.DataFrame
):
    # Setup
    n2 = pywearable.sleep._compute_n2_duration(sleep_summary_id_as_idx, sleep_stages)

    # Check and assert
    pd.testing.assert_series_equal(
        n2,
        pd.Series(
            [np.nan, np.nan, np.nan, np.nan],
>>>>>>> d018c43b
            index=[
                "x4c64722-64595538-6630",
                "x4c64722-645ab9b4-55c8",
                "x4c64722-645bf6d0-6888",
                "x4c64722-645d63f8-5c94",
            ],
        ),
<<<<<<< HEAD
        check_dtype=False,
        check_names=False,
        check_exact=False,
        atol=0.01
    )

def test_compute_cpd_duration(sleep_summary: pd.DataFrame):
    sleep_summary.calendarDate = sleep_summary.calendarDate.apply(lambda x: pd.to_datetime(x)).dt.date
    sol = pywearable.sleep._compute_cpd_duration(sleep_summary, ("22:30","06:00"))
    assert type(sol) == pd.Series
    pandas.testing.assert_series_equal(
        sol,
        pd.Series(
            [0.233, 1.822, 1.335, 1.250],
=======
        check_names=False,
        check_dtype=False,
    )


def test_compute_n3_duration(
    sleep_summary_id_as_idx: pd.DataFrame, sleep_stages: pd.DataFrame
):
    # Setup
    n3 = pywearable.sleep._compute_n3_duration(sleep_summary_id_as_idx, sleep_stages)

    # Check and assert
    pd.testing.assert_series_equal(
        n3,
        pd.Series(
            [65.0, np.nan, 446.0, 0.0],
>>>>>>> d018c43b
            index=[
                "x4c64722-64595538-6630",
                "x4c64722-645ab9b4-55c8",
                "x4c64722-645bf6d0-6888",
                "x4c64722-645d63f8-5c94",
            ],
        ),
<<<<<<< HEAD
        check_dtype=False,
        check_names=False,
        check_exact=False,
        atol=0.01
    )
    sol2 = pywearable.sleep._compute_cpd_duration(sleep_summary, ("22:45","07:00"))
    assert type(sol2) == pd.Series
    pandas.testing.assert_series_equal(
        sol2,
        pd.Series(
            [0.983, 2.446, 1.564, 1.871],
            index=[
                "x4c64722-64595538-6630",
                "x4c64722-645ab9b4-55c8",
                "x4c64722-645bf6d0-6888",
                "x4c64722-645d63f8-5c94",
            ],
        ),
        check_dtype=False,
        check_names=False,
        check_exact=False,
        atol=0.01
    )
    sol3 = pywearable.sleep._compute_cpd_duration(sleep_summary, None)
    assert type(sol3) == pd.Series
    pandas.testing.assert_series_equal(
        sol3,
        pd.Series(
            [0.421, 1.385, 1.457, 0.890],
=======
        check_names=False,
        check_dtype=False,
    )


def test_compute_rem_duration(
    sleep_summary_id_as_idx: pd.DataFrame, sleep_stages: pd.DataFrame
):
    # Setup
    rem = pywearable.sleep._compute_rem_duration(sleep_summary_id_as_idx, sleep_stages)

    # Check and assert
    pd.testing.assert_series_equal(
        rem,
        pd.Series(
            [113.0, np.nan, 0.0, 0.0],
>>>>>>> d018c43b
            index=[
                "x4c64722-64595538-6630",
                "x4c64722-645ab9b4-55c8",
                "x4c64722-645bf6d0-6888",
                "x4c64722-645d63f8-5c94",
            ],
        ),
<<<<<<< HEAD
        check_dtype=False,
        check_names=False,
        check_exact=False,
        atol=0.01
=======
        check_names=False,
        check_dtype=False,
>>>>>>> d018c43b
    )<|MERGE_RESOLUTION|>--- conflicted
+++ resolved
@@ -194,15 +194,10 @@
     )
 
 
-<<<<<<< HEAD
-def test_compute_total_sleep_time(sleep_summary, sleep_stages):
-    tst = pywearable.sleep._compute_total_sleep_time(sleep_summary=sleep_summary, sleep_stages=sleep_stages)
-=======
 def test_compute_total_sleep_time(sleep_summary_id_as_idx, sleep_stages):
     tst = pywearable.sleep._compute_total_sleep_time(
-        sleep_summary_id_as_idx, sleep_stages
-    )
->>>>>>> d018c43b
+        sleep_summary=sleep_summary_id_as_idx, sleep_stages=sleep_stages
+    )
     correct_tst = pd.Series(
         [436.0, 366.0, 446.0, 395.0],
         index=[
@@ -218,11 +213,7 @@
 def test_compute_sleep_maintenance_efficiency(sleep_summary_id_as_idx, sleep_stages):
     sleep_maintenance_efficiency = (
         pywearable.sleep._compute_sleep_maintenance_efficiency(
-<<<<<<< HEAD
-            sleep_summary=sleep_summary, sleep_stages=sleep_stages
-=======
-            sleep_summary_id_as_idx, sleep_stages
->>>>>>> d018c43b
+            sleep_summary=sleep_summary_id_as_idx, sleep_stages=sleep_stages
         )
     )
     assert type(sleep_maintenance_efficiency) == pd.Series
@@ -336,11 +327,7 @@
 
 def test_compute_unmeasurable_duration(sleep_summary_id_as_idx: pd.DataFrame):
     unmeasurable_duration = pywearable.sleep._compute_unmeasurable_duration(
-<<<<<<< HEAD
-        sleep_summary=sleep_summary, sleep_stages=sleep_stages
-=======
         sleep_summary_id_as_idx
->>>>>>> d018c43b
     )
     assert type(unmeasurable_duration) == pd.Series
     # Check sleep onset latency for given sleep summaries
@@ -406,66 +393,24 @@
     assert type(counts) == pd.Series
     assert counts.loc["x4c64722-64595538-6630"] == 3.0
 
-
-<<<<<<< HEAD
-def test_compute_cpd_midpoint(sleep_summary: pd.DataFrame):
-    sleep_summary.calendarDate = sleep_summary.calendarDate.apply(lambda x: pd.to_datetime(x)).dt.date
-    sol = pywearable.sleep._compute_cpd_midpoint(sleep_summary, ("22:30","06:00"))
-    assert type(sol) == pd.Series
-    pandas.testing.assert_series_equal(
-        sol,
-        pd.Series(
-            [0.475, 0.683, 0.987, 1.921],
-=======
 def test_compute_n1_duration(
     sleep_summary_id_as_idx: pd.DataFrame, sleep_stages: pd.DataFrame
 ):
+
     # Setup
-    n1 = pywearable.sleep._compute_n1_duration(sleep_summary_id_as_idx, sleep_stages)
+    n1 = pywearable.sleep._compute_n1_duration(sleep_summary=sleep_summary_id_as_idx, sleep_stages=sleep_stages)
     # Check and assert
     pd.testing.assert_series_equal(
         n1,
         pd.Series(
             [258.0, np.nan, 0.0, 395.0],
->>>>>>> d018c43b
-            index=[
-                "x4c64722-64595538-6630",
-                "x4c64722-645ab9b4-55c8",
-                "x4c64722-645bf6d0-6888",
-                "x4c64722-645d63f8-5c94",
-            ],
-        ),
-<<<<<<< HEAD
-        check_dtype=False,
-        check_names=False,
-        check_exact=False,
-        atol=0.01
-    )
-    sol2 = pywearable.sleep._compute_cpd_midpoint(sleep_summary, ("23:30","07:00"))
-    assert type(sol2) == pd.Series
-    pandas.testing.assert_series_equal(
-        sol2,
-        pd.Series(
-            [1.475, 1.049, 1.781, 1.625],
-            index=[
-                "x4c64722-64595538-6630",
-                "x4c64722-645ab9b4-55c8",
-                "x4c64722-645bf6d0-6888",
-                "x4c64722-645d63f8-5c94",
-            ],
-        ),
-        check_dtype=False,
-        check_names=False,
-        check_exact=False,
-        atol=0.01
-    )
-    sol3 = pywearable.sleep._compute_cpd_midpoint(sleep_summary, None)
-    assert type(sol3) == pd.Series
-    pandas.testing.assert_series_equal(
-        sol3,
-        pd.Series(
-            [0.492, 0.679, 0.997, 1.912],
-=======
+            index=[
+                "x4c64722-64595538-6630",
+                "x4c64722-645ab9b4-55c8",
+                "x4c64722-645bf6d0-6888",
+                "x4c64722-645d63f8-5c94",
+            ],
+        ),
         check_names=False,
         check_dtype=False,
     )
@@ -475,37 +420,20 @@
     sleep_summary_id_as_idx: pd.DataFrame, sleep_stages: pd.DataFrame
 ):
     # Setup
-    n2 = pywearable.sleep._compute_n2_duration(sleep_summary_id_as_idx, sleep_stages)
+    n2 = pywearable.sleep._compute_n2_duration(sleep_summary=sleep_summary_id_as_idx, sleep_stages=sleep_stages)
 
     # Check and assert
     pd.testing.assert_series_equal(
         n2,
         pd.Series(
             [np.nan, np.nan, np.nan, np.nan],
->>>>>>> d018c43b
-            index=[
-                "x4c64722-64595538-6630",
-                "x4c64722-645ab9b4-55c8",
-                "x4c64722-645bf6d0-6888",
-                "x4c64722-645d63f8-5c94",
-            ],
-        ),
-<<<<<<< HEAD
-        check_dtype=False,
-        check_names=False,
-        check_exact=False,
-        atol=0.01
-    )
-
-def test_compute_cpd_duration(sleep_summary: pd.DataFrame):
-    sleep_summary.calendarDate = sleep_summary.calendarDate.apply(lambda x: pd.to_datetime(x)).dt.date
-    sol = pywearable.sleep._compute_cpd_duration(sleep_summary, ("22:30","06:00"))
-    assert type(sol) == pd.Series
-    pandas.testing.assert_series_equal(
-        sol,
-        pd.Series(
-            [0.233, 1.822, 1.335, 1.250],
-=======
+            index=[
+                "x4c64722-64595538-6630",
+                "x4c64722-645ab9b4-55c8",
+                "x4c64722-645bf6d0-6888",
+                "x4c64722-645d63f8-5c94",
+            ],
+        ),
         check_names=False,
         check_dtype=False,
     )
@@ -515,52 +443,20 @@
     sleep_summary_id_as_idx: pd.DataFrame, sleep_stages: pd.DataFrame
 ):
     # Setup
-    n3 = pywearable.sleep._compute_n3_duration(sleep_summary_id_as_idx, sleep_stages)
+    n3 = pywearable.sleep._compute_n3_duration(sleep_summary=sleep_summary_id_as_idx, sleep_stages=sleep_stages)
 
     # Check and assert
     pd.testing.assert_series_equal(
         n3,
         pd.Series(
             [65.0, np.nan, 446.0, 0.0],
->>>>>>> d018c43b
-            index=[
-                "x4c64722-64595538-6630",
-                "x4c64722-645ab9b4-55c8",
-                "x4c64722-645bf6d0-6888",
-                "x4c64722-645d63f8-5c94",
-            ],
-        ),
-<<<<<<< HEAD
-        check_dtype=False,
-        check_names=False,
-        check_exact=False,
-        atol=0.01
-    )
-    sol2 = pywearable.sleep._compute_cpd_duration(sleep_summary, ("22:45","07:00"))
-    assert type(sol2) == pd.Series
-    pandas.testing.assert_series_equal(
-        sol2,
-        pd.Series(
-            [0.983, 2.446, 1.564, 1.871],
-            index=[
-                "x4c64722-64595538-6630",
-                "x4c64722-645ab9b4-55c8",
-                "x4c64722-645bf6d0-6888",
-                "x4c64722-645d63f8-5c94",
-            ],
-        ),
-        check_dtype=False,
-        check_names=False,
-        check_exact=False,
-        atol=0.01
-    )
-    sol3 = pywearable.sleep._compute_cpd_duration(sleep_summary, None)
-    assert type(sol3) == pd.Series
-    pandas.testing.assert_series_equal(
-        sol3,
-        pd.Series(
-            [0.421, 1.385, 1.457, 0.890],
-=======
+            index=[
+                "x4c64722-64595538-6630",
+                "x4c64722-645ab9b4-55c8",
+                "x4c64722-645bf6d0-6888",
+                "x4c64722-645d63f8-5c94",
+            ],
+        ),
         check_names=False,
         check_dtype=False,
     )
@@ -570,28 +466,134 @@
     sleep_summary_id_as_idx: pd.DataFrame, sleep_stages: pd.DataFrame
 ):
     # Setup
-    rem = pywearable.sleep._compute_rem_duration(sleep_summary_id_as_idx, sleep_stages)
+    rem = pywearable.sleep._compute_rem_duration(sleep_summary=sleep_summary_id_as_idx, sleep_stages=sleep_stages)
 
     # Check and assert
     pd.testing.assert_series_equal(
         rem,
         pd.Series(
             [113.0, np.nan, 0.0, 0.0],
->>>>>>> d018c43b
-            index=[
-                "x4c64722-64595538-6630",
-                "x4c64722-645ab9b4-55c8",
-                "x4c64722-645bf6d0-6888",
-                "x4c64722-645d63f8-5c94",
-            ],
-        ),
-<<<<<<< HEAD
+            index=[
+                "x4c64722-64595538-6630",
+                "x4c64722-645ab9b4-55c8",
+                "x4c64722-645bf6d0-6888",
+                "x4c64722-645d63f8-5c94",
+            ],
+        ),
+        check_names=False,
+        check_dtype=False,
+    )
+
+def test_compute_cpd_midpoint(sleep_summary_id_as_idx: pd.DataFrame):
+    #sleep_summary.calendarDate = sleep_summary.calendarDate.apply(lambda x: pd.to_datetime(x)).dt.date
+    sol = pywearable.sleep._compute_cpd_midpoint(sleep_summary=sleep_summary_id_as_idx, chronotype=("22:30","06:00"))
+    assert type(sol) == pd.Series
+    pandas.testing.assert_series_equal(
+        sol,
+        pd.Series(
+            [0.475, 0.683, 0.987, 1.921],
+            index=[
+                "x4c64722-64595538-6630",
+                "x4c64722-645ab9b4-55c8",
+                "x4c64722-645bf6d0-6888",
+                "x4c64722-645d63f8-5c94",
+            ],
+        ),
         check_dtype=False,
         check_names=False,
         check_exact=False,
         atol=0.01
-=======
-        check_names=False,
-        check_dtype=False,
->>>>>>> d018c43b
-    )+    )
+    sol2 = pywearable.sleep._compute_cpd_midpoint(sleep_summary=sleep_summary_id_as_idx, chronotype=("23:30","07:00"))
+    assert type(sol2) == pd.Series
+    pandas.testing.assert_series_equal(
+        sol2,
+        pd.Series(
+            [1.475, 1.049, 1.781, 1.625],
+            index=[
+                "x4c64722-64595538-6630",
+                "x4c64722-645ab9b4-55c8",
+                "x4c64722-645bf6d0-6888",
+                "x4c64722-645d63f8-5c94",
+            ],
+        ),
+        check_dtype=False,
+        check_names=False,
+        check_exact=False,
+        atol=0.01
+    )
+    sol3 = pywearable.sleep._compute_cpd_midpoint(sleep_summary=sleep_summary_id_as_idx, chronotype=None)
+    assert type(sol3) == pd.Series
+    pandas.testing.assert_series_equal(
+        sol3,
+        pd.Series(
+            [0.492, 0.679, 0.997, 1.912],
+            index=[
+                "x4c64722-64595538-6630",
+                "x4c64722-645ab9b4-55c8",
+                "x4c64722-645bf6d0-6888",
+                "x4c64722-645d63f8-5c94",
+            ],
+        ),
+        check_dtype=False,
+        check_names=False,
+        check_exact=False,
+        atol=0.01
+    )
+
+def test_compute_cpd_duration(sleep_summary_id_as_idx: pd.DataFrame):
+    #sleep_summary.calendarDate = sleep_summary.calendarDate.apply(lambda x: pd.to_datetime(x)).dt.date
+    sol = pywearable.sleep._compute_cpd_duration(sleep_summary=sleep_summary_id_as_idx, chronotype=("22:30","06:00"))
+    assert type(sol) == pd.Series
+    pandas.testing.assert_series_equal(
+        sol,
+        pd.Series(
+            [0.233, 1.822, 1.335, 1.250],
+            index=[
+                "x4c64722-64595538-6630",
+                "x4c64722-645ab9b4-55c8",
+                "x4c64722-645bf6d0-6888",
+                "x4c64722-645d63f8-5c94",
+            ],
+        ),
+        check_dtype=False,
+        check_names=False,
+        check_exact=False,
+        atol=0.01
+    )
+    sol2 = pywearable.sleep._compute_cpd_duration(sleep_summary=sleep_summary_id_as_idx, chronotype=("22:45","07:00"))
+    assert type(sol2) == pd.Series
+    pandas.testing.assert_series_equal(
+        sol2,
+        pd.Series(
+            [0.983, 2.446, 1.564, 1.871],
+            index=[
+                "x4c64722-64595538-6630",
+                "x4c64722-645ab9b4-55c8",
+                "x4c64722-645bf6d0-6888",
+                "x4c64722-645d63f8-5c94",
+            ],
+        ),
+        check_dtype=False,
+        check_names=False,
+        check_exact=False,
+        atol=0.01
+    )
+    sol3 = pywearable.sleep._compute_cpd_duration(sleep_summary=sleep_summary_id_as_idx, chronotype=None)
+    assert type(sol3) == pd.Series
+    pandas.testing.assert_series_equal(
+        sol3,
+        pd.Series(
+            [0.421, 1.385, 1.457, 0.890],
+            index=[
+                "x4c64722-64595538-6630",
+                "x4c64722-645ab9b4-55c8",
+                "x4c64722-645bf6d0-6888",
+                "x4c64722-645d63f8-5c94",
+            ],
+        ),
+        check_dtype=False,
+        check_names=False,
+        check_exact=False,
+        atol=0.01
+    )  