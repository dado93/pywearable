--- conflicted
+++ resolved
@@ -54,7 +54,6 @@
         raise ValueError(f"{type(date)} is not valid.")
 
 
-<<<<<<< HEAD
 def check_start_and_end_dates(
     start_date: datetime.datetime, end_date: datetime.datetime
 ) -> bool:
@@ -64,10 +63,7 @@
     return True
 
 
-def get_user_ids(labfront_loader, user_id: Union[str, list]):
-=======
 def get_user_ids(loader: "BaseLoader", user_id: Union[str, list]):
->>>>>>> 2495d555
     """Returns user ids in the appropriate format required by pylabfront functions
 
     Parameters
